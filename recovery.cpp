/*
 * Copyright (C) 2007 The Android Open Source Project
 *
 * Licensed under the Apache License, Version 2.0 (the "License");
 * you may not use this file except in compliance with the License.
 * You may obtain a copy of the License at
 *
 *      http://www.apache.org/licenses/LICENSE-2.0
 *
 * Unless required by applicable law or agreed to in writing, software
 * distributed under the License is distributed on an "AS IS" BASIS,
 * WITHOUT WARRANTIES OR CONDITIONS OF ANY KIND, either express or implied.
 * See the License for the specific language governing permissions and
 * limitations under the License.
 */

#include "recovery.h"

#include <ctype.h>
#include <errno.h>
#include <getopt.h>
#include <inttypes.h>
#include <limits.h>
#include <linux/input.h>
#include <stdio.h>
#include <stdlib.h>
#include <string.h>
#include <sys/types.h>
#include <sys/mount.h>
#include <fs_mgr.h>
#include <time.h>
#include <unistd.h>

#include <functional>
#include <iterator>
#include <memory>
#include <string>
#include <vector>

#include <android-base/file.h>
#include <android-base/logging.h>
#include <android-base/parseint.h>
#include <android-base/properties.h>
#include <android-base/stringprintf.h>
#include <android-base/strings.h>
#include <cutils/properties.h> /* for property_list */
#include <fs_mgr/roots.h>
#include <healthhalutils/HealthHalUtils.h>
#include <ziparchive/zip_archive.h>

#include "bootloader_message/bootloader_message.h"
<<<<<<< HEAD
#include "common.h"
=======
>>>>>>> 83815ec5
#include "fsck_unshare_blocks.h"
#include "install/adb_install.h"
#include "install/fuse_install.h"
#include "install/install.h"
#include "install/package.h"
#include "install/wipe_data.h"
#include "install/wipe_device.h"
<<<<<<< HEAD
#include "otautil/dirutil.h"
=======
#include "otautil/boot_state.h"
>>>>>>> 83815ec5
#include "otautil/error_code.h"
#include "otautil/logging.h"
#include "otautil/paths.h"
#include "otautil/roots.h"
#include "otautil/sysutil.h"
#include "recovery_ui/screen_ui.h"
#include "recovery_ui/ui.h"

static constexpr const char* CACHE_LOG_DIR = "/cache/recovery";
static constexpr const char* COMMAND_FILE = "/cache/recovery/command";
static constexpr const char* LAST_KMSG_FILE = "/cache/recovery/last_kmsg";
static constexpr const char* LAST_LOG_FILE = "/cache/recovery/last_log";
static constexpr const char* LOCALE_FILE = "/cache/recovery/last_locale";

#define UFS_DEV_SDCARD_BLK_PATH "/dev/block/mmcblk0p1"

static constexpr const char* CACHE_ROOT = "/cache";

static bool save_current_log = false;

/*
 * The recovery tool communicates with the main system through /cache files.
 *   /cache/recovery/command - INPUT - command line for tool, one arg per line
 *   /cache/recovery/log - OUTPUT - combined log file from recovery run(s)
 *
 * The arguments which may be supplied in the recovery.command file:
 *   --update_package=path - verify install an OTA package file
 *   --install_with_fuse - install the update package with FUSE. This allows installation of large
 *       packages on LP32 builds. Since the mmap will otherwise fail due to out of memory.
 *   --wipe_data - erase user data (and cache), then reboot
 *   --prompt_and_wipe_data - prompt the user that data is corrupt, with their consent erase user
 *       data (and cache), then reboot
 *   --wipe_cache - wipe cache (but not user data), then reboot
 *   --show_text - show the recovery text menu, used by some bootloader (e.g. http://b/36872519).
 *   --set_encrypted_filesystem=on|off - enables / diasables encrypted fs
 *   --just_exit - do nothing; exit and reboot
 *
 * After completing, we remove /cache/recovery/command and reboot.
 * Arguments may also be supplied in the bootloader control block (BCB).
 * These important scenarios must be safely restartable at any point:
 *
 * FACTORY RESET
 * 1. user selects "factory reset"
 * 2. main system writes "--wipe_data" to /cache/recovery/command
 * 3. main system reboots into recovery
 * 4. get_args() writes BCB with "boot-recovery" and "--wipe_data"
 *    -- after this, rebooting will restart the erase --
 * 5. erase_volume() reformats /data
 * 6. erase_volume() reformats /cache
 * 7. FinishRecovery() erases BCB
 *    -- after this, rebooting will restart the main system --
 * 8. main() calls reboot() to boot main system
 *
 * OTA INSTALL
 * 1. main system downloads OTA package to /cache/some-filename.zip
 * 2. main system writes "--update_package=/cache/some-filename.zip"
 * 3. main system reboots into recovery
 * 4. get_args() writes BCB with "boot-recovery" and "--update_package=..."
 *    -- after this, rebooting will attempt to reinstall the update --
 * 5. InstallPackage() attempts to install the update
 *    NOTE: the package install must itself be restartable from any point
 * 6. FinishRecovery() erases BCB
 *    -- after this, rebooting will (try to) restart the main system --
 * 7. ** if install failed **
 *    7a. PromptAndWait() shows an error icon and waits for the user
 *    7b. the user reboots (pulling the battery, etc) into the main system
 */

static bool IsRoDebuggable() {
  return android::base::GetBoolProperty("ro.debuggable", false);
}

// Clear the recovery command and prepare to boot a (hopefully working) system,
// copy our log file to cache as well (for the system to read). This function is
// idempotent: call it as many times as you like.
static void FinishRecovery(RecoveryUI* ui) {
  std::string locale = ui->GetLocale();
  // Save the locale to cache, so if recovery is next started up without a '--locale' argument
  // (e.g., directly from the bootloader) it will use the last-known locale.
  if (!locale.empty() && HasCache()) {
    LOG(INFO) << "Saving locale \"" << locale << "\"";
    if (ensure_path_mounted(LOCALE_FILE) != 0) {
      LOG(ERROR) << "Failed to mount " << LOCALE_FILE;
    } else if (!android::base::WriteStringToFile(locale, LOCALE_FILE)) {
      PLOG(ERROR) << "Failed to save locale to " << LOCALE_FILE;
    }
  }

  copy_logs(save_current_log);

  // Reset to normal system boot so recovery won't cycle indefinitely.
  std::string err;
  if (!clear_bootloader_message(&err)) {
    LOG(ERROR) << "Failed to clear BCB message: " << err;
  }

  // Remove the command file, so recovery won't repeat indefinitely.
  if (HasCache()) {
    if (ensure_path_mounted(COMMAND_FILE) != 0 || (unlink(COMMAND_FILE) && errno != ENOENT)) {
      LOG(WARNING) << "Can't unlink " << COMMAND_FILE;
    }
    ensure_path_unmounted(CACHE_ROOT);
  }

  sync();  // For good measure.
}

static bool yes_no(Device* device, const char* question1, const char* question2) {
  std::vector<std::string> headers{ question1, question2 };
  std::vector<std::string> items{ " No", " Yes" };

  size_t chosen_item = device->GetUI()->ShowMenu(
      headers, items, 0, true,
      std::bind(&Device::HandleMenuKey, device, std::placeholders::_1, std::placeholders::_2));
  return (chosen_item == 1);
}

static bool ask_to_wipe_data(Device* device) {
  std::vector<std::string> headers{ "Wipe all user data?", "  THIS CAN NOT BE UNDONE!" };
  std::vector<std::string> items{ " Cancel", " Factory data reset" };

  size_t chosen_item = device->GetUI()->ShowPromptWipeDataConfirmationMenu(
      headers, items,
      std::bind(&Device::HandleMenuKey, device, std::placeholders::_1, std::placeholders::_2));

  return (chosen_item == 1);
}

static InstallResult prompt_and_wipe_data(Device* device) {
  // Use a single string and let ScreenRecoveryUI handles the wrapping.
  std::vector<std::string> wipe_data_menu_headers{
    "Can't load Android system. Your data may be corrupt. "
    "If you continue to get this message, you may need to "
    "perform a factory data reset and erase all user data "
    "stored on this device.",
  };
  // clang-format off
  std::vector<std::string> wipe_data_menu_items {
    "Try again",
    "Factory data reset",
  };
  // clang-format on
  for (;;) {
    size_t chosen_item = device->GetUI()->ShowPromptWipeDataMenu(
        wipe_data_menu_headers, wipe_data_menu_items,
        std::bind(&Device::HandleMenuKey, device, std::placeholders::_1, std::placeholders::_2));
    // If ShowMenu() returned RecoveryUI::KeyError::INTERRUPTED, WaitKey() was interrupted.
    if (chosen_item == static_cast<size_t>(RecoveryUI::KeyError::INTERRUPTED)) {
      return INSTALL_KEY_INTERRUPTED;
    }
    if (chosen_item != 1) {
      return INSTALL_SUCCESS;  // Just reboot, no wipe; not a failure, user asked for it
    }

    if (ask_to_wipe_data(device)) {
      CHECK(device->GetReason().has_value());
      bool convert_fbe = device->GetReason().value() == "convert_fbe";
      if (WipeData(device, convert_fbe)) {
        return INSTALL_SUCCESS;
      } else {
        return INSTALL_ERROR;
      }
    }
  }
}

static void choose_recovery_file(Device* device) {
  std::vector<std::string> entries;
  if (HasCache()) {
    for (int i = 0; i < KEEP_LOG_COUNT; i++) {
      auto add_to_entries = [&](const char* filename) {
        std::string log_file(filename);
        if (i > 0) {
          log_file += "." + std::to_string(i);
        }

        if (ensure_path_mounted(log_file) == 0 && access(log_file.c_str(), R_OK) == 0) {
          entries.push_back(std::move(log_file));
        }
      };

      // Add LAST_LOG_FILE + LAST_LOG_FILE.x
      add_to_entries(LAST_LOG_FILE);

      // Add LAST_KMSG_FILE + LAST_KMSG_FILE.x
      add_to_entries(LAST_KMSG_FILE);
    }
  } else {
    // If cache partition is not found, view /tmp/recovery.log instead.
    if (access(Paths::Get().temporary_log_file().c_str(), R_OK) == -1) {
      return;
    } else {
      entries.push_back(Paths::Get().temporary_log_file());
    }
  }

  entries.push_back("Back");

  std::vector<std::string> headers{ "Select file to view" };

  size_t chosen_item = 0;
  while (true) {
    chosen_item = device->GetUI()->ShowMenu(
        headers, entries, chosen_item, true,
        std::bind(&Device::HandleMenuKey, device, std::placeholders::_1, std::placeholders::_2));

    // Handle WaitKey() interrupt.
    if (chosen_item == static_cast<size_t>(RecoveryUI::KeyError::INTERRUPTED)) {
      break;
    }
    if (entries[chosen_item] == "Back") break;

    device->GetUI()->ShowFile(entries[chosen_item]);
  }
}

static void run_graphics_test(RecoveryUI* ui) {
  // Switch to graphics screen.
  ui->ShowText(false);

  ui->SetProgressType(RecoveryUI::INDETERMINATE);
  ui->SetBackground(RecoveryUI::INSTALLING_UPDATE);
  sleep(1);

  ui->SetBackground(RecoveryUI::ERROR);
  sleep(1);

  ui->SetBackground(RecoveryUI::NO_COMMAND);
  sleep(1);

  ui->SetBackground(RecoveryUI::ERASING);
  sleep(1);

  // Calling SetBackground() after SetStage() to trigger a redraw.
  ui->SetStage(1, 3);
  ui->SetBackground(RecoveryUI::INSTALLING_UPDATE);
  sleep(1);
  ui->SetStage(2, 3);
  ui->SetBackground(RecoveryUI::INSTALLING_UPDATE);
  sleep(1);
  ui->SetStage(3, 3);
  ui->SetBackground(RecoveryUI::INSTALLING_UPDATE);
  sleep(1);

  ui->SetStage(-1, -1);
  ui->SetBackground(RecoveryUI::INSTALLING_UPDATE);

  ui->SetProgressType(RecoveryUI::DETERMINATE);
  ui->ShowProgress(1.0, 10.0);
  float fraction = 0.0;
  for (size_t i = 0; i < 100; ++i) {
    fraction += .01;
    ui->SetProgress(fraction);
    usleep(100000);
  }

  ui->ShowText(true);
}

<<<<<<< HEAD
static int is_ufs_dev()
{
    char bootdevice[PROPERTY_VALUE_MAX] = {0};
    property_get("ro.boot.bootdevice", bootdevice, "N/A");
    ui->Print("ro.boot.bootdevice is: %s\n",bootdevice);
    if (strlen(bootdevice) < strlen(".ufshc") + 1)
        return 0;
    return (!strncmp(&bootdevice[strlen(bootdevice) - strlen(".ufshc")],
                            ".ufshc",
                            sizeof(".ufshc")));
}

static int do_sdcard_mount_for_ufs()
{
    int rc = 0;
    ui->Print("Update via sdcard on UFS dev.Mounting card\n");
    Volume *v = volume_for_mount_point("/sdcard");
    if (v == nullptr) {
            ui->Print("Unknown volume for /sdcard.Check fstab\n");
            goto error;
    }
    if (strncmp(v->fs_type.c_str(), "vfat", sizeof("vfat"))) {
            ui->Print("Unsupported format on the sdcard: %s\n",
                            v->fs_type.c_str());
            goto error;
    }
    rc = mount(UFS_DEV_SDCARD_BLK_PATH,
                    v->mount_point.c_str(),
                    v->fs_type.c_str(),
                    v->flags,
                    v->fs_options.c_str());
    if (rc) {
            ui->Print("Failed to mount sdcard : %s\n",
                            strerror(errno));
            goto error;
    }
    ui->Print("Done mounting sdcard\n");
    return 0;
error:
    return -1;
}

=======
>>>>>>> 83815ec5
// Shows the recovery UI and waits for user input. Returns one of the device builtin actions, such
// as REBOOT, SHUTDOWN, or REBOOT_BOOTLOADER. Returning NO_ACTION means to take the default, which
// is to reboot or shutdown depending on if the --shutdown_after flag was passed to recovery.
static Device::BuiltinAction PromptAndWait(Device* device, InstallResult status) {
<<<<<<< HEAD
=======
  auto ui = device->GetUI();
>>>>>>> 83815ec5
  for (;;) {
    FinishRecovery(ui);
    switch (status) {
      case INSTALL_SUCCESS:
      case INSTALL_NONE:
      case INSTALL_SKIPPED:
      case INSTALL_RETRY:
      case INSTALL_KEY_INTERRUPTED:
        ui->SetBackground(RecoveryUI::NO_COMMAND);
        break;

      case INSTALL_ERROR:
      case INSTALL_CORRUPT:
        ui->SetBackground(RecoveryUI::ERROR);
        break;

      case INSTALL_REBOOT:
        // All the reboots should have been handled prior to entering PromptAndWait() or immediately
        // after installing a package.
        LOG(FATAL) << "Invalid status code of INSTALL_REBOOT";
        break;
    }
    ui->SetProgressType(RecoveryUI::EMPTY);

    size_t chosen_item = ui->ShowMenu(
        {}, device->GetMenuItems(), 0, false,
        std::bind(&Device::HandleMenuKey, device, std::placeholders::_1, std::placeholders::_2));
    // Handle Interrupt key
    if (chosen_item == static_cast<size_t>(RecoveryUI::KeyError::INTERRUPTED)) {
      return Device::KEY_INTERRUPTED;
    }
    // Device-specific code may take some action here. It may return one of the core actions
    // handled in the switch statement below.
    Device::BuiltinAction chosen_action =
        (chosen_item == static_cast<size_t>(RecoveryUI::KeyError::TIMED_OUT))
            ? Device::REBOOT
            : device->InvokeMenuItem(chosen_item);

    switch (chosen_action) {
      case Device::REBOOT_FROM_FASTBOOT:    // Can not happen
      case Device::SHUTDOWN_FROM_FASTBOOT:  // Can not happen
      case Device::NO_ACTION:
        break;

      case Device::ENTER_FASTBOOT:
      case Device::ENTER_RECOVERY:
      case Device::REBOOT:
      case Device::REBOOT_BOOTLOADER:
      case Device::REBOOT_FASTBOOT:
      case Device::REBOOT_RECOVERY:
      case Device::REBOOT_RESCUE:
      case Device::SHUTDOWN:
        return chosen_action;

      case Device::WIPE_DATA:
        save_current_log = true;
        if (ui->IsTextVisible()) {
          if (ask_to_wipe_data(device)) {
            WipeData(device, false);
          }
        } else {
          WipeData(device, false);
          return Device::NO_ACTION;
        }
        break;

      case Device::WIPE_CACHE: {
        save_current_log = true;
        std::function<bool()> confirm_func = [&device]() {
          return yes_no(device, "Wipe cache?", "  THIS CAN NOT BE UNDONE!");
        };
        WipeCache(ui, ui->IsTextVisible() ? confirm_func : nullptr);
        if (!ui->IsTextVisible()) return Device::NO_ACTION;
        break;
      }

      case Device::APPLY_ADB_SIDELOAD:
      case Device::APPLY_SDCARD:
      case Device::ENTER_RESCUE: {
        save_current_log = true;

        bool adb = true;
        Device::BuiltinAction reboot_action;
        if (chosen_action == Device::ENTER_RESCUE) {
          // Switch to graphics screen.
          ui->ShowText(false);
          status = ApplyFromAdb(device, true /* rescue_mode */, &reboot_action);
        } else if (chosen_action == Device::APPLY_ADB_SIDELOAD) {
          status = ApplyFromAdb(device, false /* rescue_mode */, &reboot_action);
        } else {
          adb = false;
          status = ApplyFromSdcard(device);
        }

        ui->Print("\nInstall from %s completed with status %d.\n", adb ? "ADB" : "SD card", status);
        if (status == INSTALL_REBOOT) {
          return reboot_action;
        }

        if (status != INSTALL_SUCCESS) {
          ui->SetBackground(RecoveryUI::ERROR);
          ui->Print("Installation aborted.\n");
          copy_logs(save_current_log);
        } else if (!ui->IsTextVisible()) {
          return Device::NO_ACTION;  // reboot if logs aren't visible
        }
        break;
      }

      case Device::VIEW_RECOVERY_LOGS:
        choose_recovery_file(device);
        break;

      case Device::RUN_GRAPHICS_TEST:
        run_graphics_test(ui);
        break;

      case Device::RUN_LOCALE_TEST: {
        ScreenRecoveryUI* screen_ui = static_cast<ScreenRecoveryUI*>(ui);
        screen_ui->CheckBackgroundTextImages();
        break;
      }
      case Device::MOUNT_SYSTEM:
        if (ensure_path_mounted_at(android::fs_mgr::GetSystemRoot(), "/mnt/system") != -1) {
          ui->Print("Mounted /system.\n");
        }
        break;

      case Device::KEY_INTERRUPTED:
        return Device::KEY_INTERRUPTED;
    }
  }
}

static void print_property(const char* key, const char* name, void* /* cookie */) {
  printf("%s=%s\n", key, name);
}

static bool is_battery_ok(int* required_battery_level) {
  using android::hardware::health::V1_0::BatteryStatus;
  using android::hardware::health::V2_0::get_health_service;
  using android::hardware::health::V2_0::IHealth;
  using android::hardware::health::V2_0::Result;
  using android::hardware::health::V2_0::toString;

  android::sp<IHealth> health = get_health_service();

  static constexpr int BATTERY_READ_TIMEOUT_IN_SEC = 10;
  int wait_second = 0;
  while (true) {
    auto charge_status = BatteryStatus::UNKNOWN;

    if (health == nullptr) {
      LOG(WARNING) << "no health implementation is found, assuming defaults";
    } else {
      health
          ->getChargeStatus([&charge_status](auto res, auto out_status) {
            if (res == Result::SUCCESS) {
              charge_status = out_status;
            }
          })
          .isOk();  // should not have transport error
    }

    // Treat unknown status as charged.
    bool charged = (charge_status != BatteryStatus::DISCHARGING &&
                    charge_status != BatteryStatus::NOT_CHARGING);

    Result res = Result::UNKNOWN;
    int32_t capacity = INT32_MIN;
    if (health != nullptr) {
      health
          ->getCapacity([&res, &capacity](auto out_res, auto out_capacity) {
            res = out_res;
            capacity = out_capacity;
          })
          .isOk();  // should not have transport error
    }

    LOG(INFO) << "charge_status " << toString(charge_status) << ", charged " << charged
              << ", status " << toString(res) << ", capacity " << capacity;
    // At startup, the battery drivers in devices like N5X/N6P take some time to load
    // the battery profile. Before the load finishes, it reports value 50 as a fake
    // capacity. BATTERY_READ_TIMEOUT_IN_SEC is set that the battery drivers are expected
    // to finish loading the battery profile earlier than 10 seconds after kernel startup.
    if (res == Result::SUCCESS && capacity == 50) {
      if (wait_second < BATTERY_READ_TIMEOUT_IN_SEC) {
        sleep(1);
        wait_second++;
        continue;
      }
    }
    // If we can't read battery percentage, it may be a device without battery. In this
    // situation, use 100 as a fake battery percentage.
    if (res != Result::SUCCESS) {
      capacity = 100;
    }

    // GmsCore enters recovery mode to install package when having enough battery percentage.
    // Normally, the threshold is 40% without charger and 20% with charger. So we should check
    // battery with a slightly lower limitation.
    static constexpr int BATTERY_OK_PERCENTAGE = 20;
    static constexpr int BATTERY_WITH_CHARGER_OK_PERCENTAGE = 15;
    *required_battery_level = charged ? BATTERY_WITH_CHARGER_OK_PERCENTAGE : BATTERY_OK_PERCENTAGE;
    return capacity >= *required_battery_level;
  }
}

// Set the retry count to |retry_count| in BCB.
static void set_retry_bootloader_message(int retry_count, const std::vector<std::string>& args) {
  std::vector<std::string> options;
  for (const auto& arg : args) {
    if (!android::base::StartsWith(arg, "--retry_count")) {
      options.push_back(arg);
    }
  }

  // Update the retry counter in BCB.
  options.push_back(android::base::StringPrintf("--retry_count=%d", retry_count));
  std::string err;
  if (!update_bootloader_message(options, &err)) {
    LOG(ERROR) << err;
  }
}

static bool bootreason_in_blacklist() {
  std::string bootreason = android::base::GetProperty("ro.boot.bootreason", "");
  if (!bootreason.empty()) {
    // More bootreasons can be found in "system/core/bootstat/bootstat.cpp".
    static const std::vector<std::string> kBootreasonBlacklist{
      "kernel_panic",
      "Panic",
    };
    for (const auto& str : kBootreasonBlacklist) {
      if (android::base::EqualsIgnoreCase(str, bootreason)) return true;
    }
  }
  return false;
}

static void log_failure_code(ErrorCode code, const std::string& update_package) {
  std::vector<std::string> log_buffer = {
    update_package,
    "0",  // install result
    "error: " + std::to_string(code),
  };
  std::string log_content = android::base::Join(log_buffer, "\n");
  const std::string& install_file = Paths::Get().temporary_install_file();
  if (!android::base::WriteStringToFile(log_content, install_file)) {
    PLOG(ERROR) << "Failed to write " << install_file;
  }

  // Also write the info into last_log.
  LOG(INFO) << log_content;
}

Device::BuiltinAction start_recovery(Device* device, const std::vector<std::string>& args) {
  static constexpr struct option OPTIONS[] = {
    { "fastboot", no_argument, nullptr, 0 },
    { "fsck_unshare_blocks", no_argument, nullptr, 0 },
    { "install_with_fuse", no_argument, nullptr, 0 },
    { "just_exit", no_argument, nullptr, 'x' },
    { "locale", required_argument, nullptr, 0 },
    { "prompt_and_wipe_data", no_argument, nullptr, 0 },
    { "reason", required_argument, nullptr, 0 },
    { "rescue", no_argument, nullptr, 0 },
    { "retry_count", required_argument, nullptr, 0 },
    { "security", no_argument, nullptr, 0 },
    { "show_text", no_argument, nullptr, 't' },
    { "shutdown_after", no_argument, nullptr, 0 },
    { "sideload", no_argument, nullptr, 0 },
    { "sideload_auto_reboot", no_argument, nullptr, 0 },
    { "update_package", required_argument, nullptr, 0 },
    { "wipe_ab", no_argument, nullptr, 0 },
    { "wipe_cache", no_argument, nullptr, 0 },
    { "wipe_data", no_argument, nullptr, 0 },
    { "wipe_package_size", required_argument, nullptr, 0 },
    { nullptr, 0, nullptr, 0 },
  };

  const char* update_package = nullptr;
  bool install_with_fuse = false;  // memory map the update package by default.
  bool should_wipe_data = false;
  bool should_prompt_and_wipe_data = false;
  bool should_wipe_cache = false;
  bool should_wipe_ab = false;
  size_t wipe_package_size = 0;
  bool sideload = false;
  bool sideload_auto_reboot = false;
  bool rescue = false;
  bool just_exit = false;
  bool shutdown_after = false;
  bool fsck_unshare_blocks = false;
  int retry_count = 0;
  bool security_update = false;
  std::string locale;

  auto args_to_parse = StringVectorToNullTerminatedArray(args);
  InstallResult status = INSTALL_SUCCESS;


  if (has_cache && ensure_path_mounted(CACHE_ROOT) == 0) {
  //Create /cache/recovery specifically if it is not created
  //As in cases where device is booted into recovery directly after
  //flashing recovery folder is not created in init
    mkdir_recursively(CACHE_LOG_DIR, 0777, false, sehandle);
  }

  int arg;
  int option_index;
  // Parse everything before the last element (which must be a nullptr). getopt_long(3) expects a
  // null-terminated char* array, but without counting null as an arg (i.e. argv[argc] should be
  // nullptr).
  while ((arg = getopt_long(args_to_parse.size() - 1, args_to_parse.data(), "", OPTIONS,
                            &option_index)) != -1) {
    switch (arg) {
      case 't':
        // Handled in recovery_main.cpp
        break;
      case 'x':
        just_exit = true;
        break;
      case 0: {
        std::string option = OPTIONS[option_index].name;
        if (option == "fsck_unshare_blocks") {
          fsck_unshare_blocks = true;
        } else if (option == "install_with_fuse") {
          install_with_fuse = true;
        } else if (option == "locale" || option == "fastboot" || option == "reason") {
          // Handled in recovery_main.cpp
        } else if (option == "prompt_and_wipe_data") {
          should_prompt_and_wipe_data = true;
        } else if (option == "rescue") {
          rescue = true;
        } else if (option == "retry_count") {
          android::base::ParseInt(optarg, &retry_count, 0);
        } else if (option == "security") {
          security_update = true;
        } else if (option == "sideload") {
          sideload = true;
        } else if (option == "sideload_auto_reboot") {
          sideload = true;
          sideload_auto_reboot = true;
        } else if (option == "shutdown_after") {
          shutdown_after = true;
        } else if (option == "update_package") {
          update_package = optarg;
        } else if (option == "wipe_ab") {
          should_wipe_ab = true;
        } else if (option == "wipe_cache") {
          should_wipe_cache = true;
        } else if (option == "wipe_data") {
          should_wipe_data = true;
        } else if (option == "wipe_package_size") {
          android::base::ParseUint(optarg, &wipe_package_size);
        }
        break;
      }
      case '?':
        LOG(ERROR) << "Invalid command argument";
        continue;
    }
  }
  optind = 1;

<<<<<<< HEAD
  // next_action indicates the next target to reboot into upon finishing the install. It could be
  // overridden to a different reboot target per user request.
  Device::BuiltinAction next_action = shutdown_after ? Device::SHUTDOWN : Device::REBOOT;

  printf("stage is [%s]\n", stage.c_str());
  printf("reason is [%s]\n", reason);
=======
  printf("stage is [%s]\n", device->GetStage().value_or("").c_str());
  printf("reason is [%s]\n", device->GetReason().value_or("").c_str());

  auto ui = device->GetUI();
>>>>>>> 83815ec5

  // Set background string to "installing security update" for security update,
  // otherwise set it to "installing system update".
  ui->SetSystemUpdateText(security_update);

  int st_cur, st_max;
  if (!device->GetStage().has_value() &&
      sscanf(device->GetStage().value().c_str(), "%d/%d", &st_cur, &st_max) == 2) {
    ui->SetStage(st_cur, st_max);
  }

  std::vector<std::string> title_lines =
      android::base::Split(android::base::GetProperty("ro.bootimage.build.fingerprint", ""), ":");
  title_lines.insert(std::begin(title_lines), "Android Recovery");
  ui->SetTitle(title_lines);

  ui->ResetKeyInterruptStatus();
  device->StartRecovery();

  printf("Command:");
  for (const auto& arg : args) {
    printf(" \"%s\"", arg.c_str());
  }
  printf("\n\n");

   if (update_package) {
        if (!strncmp("/sdcard", update_package, 7)) {
            //If this is a UFS device lets mount the sdcard ourselves.Depending
            //on if the device is UFS or EMMC based the path to the sdcard
            //device changes so we cannot rely on the block dev path from
            //recovery.fstab file
            if (is_ufs_dev()) {
                if(do_sdcard_mount_for_ufs() != 0) {
                    status = INSTALL_ERROR;
                    goto error;
                }
            } else {
                ui->Print("Update via sdcard on EMMC dev. Using path from fstab\n");
            }
        }
    }

  property_list(print_property, nullptr);
  printf("\n");

<<<<<<< HEAD
  ui->Print("Supported API: %d\n", kRecoveryApiVersion);
=======
  InstallResult status = INSTALL_SUCCESS;
  // next_action indicates the next target to reboot into upon finishing the install. It could be
  // overridden to a different reboot target per user request.
  Device::BuiltinAction next_action = shutdown_after ? Device::SHUTDOWN : Device::REBOOT;
>>>>>>> 83815ec5

  if (update_package != nullptr) {
    // It's not entirely true that we will modify the flash. But we want
    // to log the update attempt since update_package is non-NULL.
    save_current_log = true;

    int required_battery_level;
    if (retry_count == 0 && !is_battery_ok(&required_battery_level)) {
      ui->Print("battery capacity is not enough for installing package: %d%% needed\n",
                required_battery_level);
      // Log the error code to last_install when installation skips due to
      // low battery.
      log_failure_code(kLowBattery, update_package);
      status = INSTALL_SKIPPED;
    } else if (retry_count == 0 && bootreason_in_blacklist()) {
      // Skip update-on-reboot when bootreason is kernel_panic or similar
      ui->Print("bootreason is in the blacklist; skip OTA installation\n");
      log_failure_code(kBootreasonInBlacklist, update_package);
      status = INSTALL_SKIPPED;
    } else {
      // It's a fresh update. Initialize the retry_count in the BCB to 1; therefore we can later
      // identify the interrupted update due to unexpected reboots.
      if (retry_count == 0) {
        set_retry_bootloader_message(retry_count + 1, args);
      }

<<<<<<< HEAD
      status = InstallPackage(update_package, should_wipe_cache, true, retry_count, ui);
=======
      if (update_package[0] == '@') {
        ensure_path_mounted(update_package + 1);
      } else {
        ensure_path_mounted(update_package);
      }

      if (install_with_fuse) {
        LOG(INFO) << "Installing package " << update_package << " with fuse";
        status = InstallWithFuseFromPath(update_package, ui);
      } else if (auto memory_package = Package::CreateMemoryPackage(
                     update_package,
                     std::bind(&RecoveryUI::SetProgress, ui, std::placeholders::_1));
                 memory_package != nullptr) {
        status = InstallPackage(memory_package.get(), update_package, should_wipe_cache,
                                retry_count, ui);
      } else {
        // We may fail to memory map the package on 32 bit builds for packages with 2GiB+ size.
        // In such cases, we will try to install the package with fuse. This is not the default
        // installation method because it introduces a layer of indirection from the kernel space.
        LOG(WARNING) << "Failed to memory map package " << update_package
                     << "; falling back to install with fuse";
        status = InstallWithFuseFromPath(update_package, ui);
      }
>>>>>>> 83815ec5
      if (status != INSTALL_SUCCESS) {
        ui->Print("Installation aborted.\n");

        // When I/O error or bspatch/imgpatch error happens, reboot and retry installation
        // RETRY_LIMIT times before we abandon this OTA update.
        static constexpr int RETRY_LIMIT = 4;
        if (status == INSTALL_RETRY && retry_count < RETRY_LIMIT) {
          copy_logs(save_current_log);
          retry_count += 1;
          set_retry_bootloader_message(retry_count, args);
          // Print retry count on screen.
          ui->Print("Retry attempt %d\n", retry_count);

          // Reboot back into recovery to retry the update.
          if (!Reboot("recovery")) {
            ui->Print("Reboot failed\n");
          } else {
            while (true) {
              pause();
            }
          }
        }
        // If this is an eng or userdebug build, then automatically
        // turn the text display on if the script fails so the error
        // message is visible.
        if (IsRoDebuggable()) {
          ui->ShowText(true);
        }
      }
    }
  } else if (should_wipe_data) {
    save_current_log = true;
    CHECK(device->GetReason().has_value());
    bool convert_fbe = device->GetReason().value() == "convert_fbe";
    if (!WipeData(device, convert_fbe)) {
      status = INSTALL_ERROR;
    }
  } else if (should_prompt_and_wipe_data) {
    // Trigger the logging to capture the cause, even if user chooses to not wipe data.
    save_current_log = true;

    ui->ShowText(true);
    ui->SetBackground(RecoveryUI::ERROR);
    status = prompt_and_wipe_data(device);
    if (status != INSTALL_KEY_INTERRUPTED) {
      ui->ShowText(false);
    }
  } else if (should_wipe_cache) {
    save_current_log = true;
    if (!WipeCache(ui, nullptr)) {
      status = INSTALL_ERROR;
    }
  } else if (should_wipe_ab) {
    if (!WipeAbDevice(device, wipe_package_size)) {
      status = INSTALL_ERROR;
    }
  } else if (sideload) {
    // 'adb reboot sideload' acts the same as user presses key combinations to enter the sideload
    // mode. When 'sideload-auto-reboot' is used, text display will NOT be turned on by default. And
    // it will reboot after sideload finishes even if there are errors. This is to enable automated
    // testing.
    save_current_log = true;
    if (!sideload_auto_reboot) {
      ui->ShowText(true);
    }
    status = ApplyFromAdb(device, false /* rescue_mode */, &next_action);
    ui->Print("\nInstall from ADB complete (status: %d).\n", status);
    if (sideload_auto_reboot) {
      status = INSTALL_REBOOT;
      ui->Print("Rebooting automatically.\n");
    }
  } else if (rescue) {
    save_current_log = true;
    status = ApplyFromAdb(device, true /* rescue_mode */, &next_action);
    ui->Print("\nInstall from ADB complete (status: %d).\n", status);
  } else if (fsck_unshare_blocks) {
    if (!do_fsck_unshare_blocks()) {
      status = INSTALL_ERROR;
    }
  } else if (!just_exit) {
    // If this is an eng or userdebug build, automatically turn on the text display if no command
    // is specified. Note that this should be called before setting the background to avoid
    // flickering the background image.
    if (IsRoDebuggable()) {
      ui->ShowText(true);
    }
    status = INSTALL_NONE;  // No command specified
    ui->SetBackground(RecoveryUI::NO_COMMAND);
  }

error:
  if (status == INSTALL_ERROR || status == INSTALL_CORRUPT) {
    ui->SetBackground(RecoveryUI::ERROR);
    if (!ui->IsTextVisible()) {
      sleep(5);
    }
  }

  // Determine the next action.
  //  - If the state is INSTALL_REBOOT, device will reboot into the target as specified in
  //    `next_action`.
  //  - If the recovery menu is visible, prompt and wait for commands.
  //  - If the state is INSTALL_NONE, wait for commands (e.g. in user build, one manually boots
  //    into recovery to sideload a package or to wipe the device).
  //  - In all other cases, reboot the device. Therefore, normal users will observe the device
  //    rebooting a) immediately upon successful finish (INSTALL_SUCCESS); or b) an "error" screen
  //    for 5s followed by an automatic reboot.
  if (status != INSTALL_REBOOT) {
    if (status == INSTALL_NONE || ui->IsTextVisible()) {
      auto temp = PromptAndWait(device, status);
      if (temp != Device::NO_ACTION) {
        next_action = temp;
      }
    }
  }

  // Save logs and clean up before rebooting or shutting down.
  FinishRecovery(ui);

  return next_action;
}<|MERGE_RESOLUTION|>--- conflicted
+++ resolved
@@ -49,10 +49,6 @@
 #include <ziparchive/zip_archive.h>
 
 #include "bootloader_message/bootloader_message.h"
-<<<<<<< HEAD
-#include "common.h"
-=======
->>>>>>> 83815ec5
 #include "fsck_unshare_blocks.h"
 #include "install/adb_install.h"
 #include "install/fuse_install.h"
@@ -60,11 +56,8 @@
 #include "install/package.h"
 #include "install/wipe_data.h"
 #include "install/wipe_device.h"
-<<<<<<< HEAD
+#include "otautil/boot_state.h"
 #include "otautil/dirutil.h"
-=======
-#include "otautil/boot_state.h"
->>>>>>> 83815ec5
 #include "otautil/error_code.h"
 #include "otautil/logging.h"
 #include "otautil/paths.h"
@@ -324,8 +317,7 @@
   ui->ShowText(true);
 }
 
-<<<<<<< HEAD
-static int is_ufs_dev()
+static int is_ufs_dev(RecoveryUI* ui)
 {
     char bootdevice[PROPERTY_VALUE_MAX] = {0};
     property_get("ro.boot.bootdevice", bootdevice, "N/A");
@@ -337,7 +329,7 @@
                             sizeof(".ufshc")));
 }
 
-static int do_sdcard_mount_for_ufs()
+static int do_sdcard_mount_for_ufs(RecoveryUI* ui)
 {
     int rc = 0;
     ui->Print("Update via sdcard on UFS dev.Mounting card\n");
@@ -367,16 +359,11 @@
     return -1;
 }
 
-=======
->>>>>>> 83815ec5
 // Shows the recovery UI and waits for user input. Returns one of the device builtin actions, such
 // as REBOOT, SHUTDOWN, or REBOOT_BOOTLOADER. Returning NO_ACTION means to take the default, which
 // is to reboot or shutdown depending on if the --shutdown_after flag was passed to recovery.
 static Device::BuiltinAction PromptAndWait(Device* device, InstallResult status) {
-<<<<<<< HEAD
-=======
   auto ui = device->GetUI();
->>>>>>> 83815ec5
   for (;;) {
     FinishRecovery(ui);
     switch (status) {
@@ -678,11 +665,12 @@
   InstallResult status = INSTALL_SUCCESS;
 
 
-  if (has_cache && ensure_path_mounted(CACHE_ROOT) == 0) {
+  if (HasCache() && ensure_path_mounted(CACHE_ROOT) == 0) {
   //Create /cache/recovery specifically if it is not created
   //As in cases where device is booted into recovery directly after
   //flashing recovery folder is not created in init
-    mkdir_recursively(CACHE_LOG_DIR, 0777, false, sehandle);
+    // TODO(b/140199946) Check what to pass for selabel_handle argument.
+    mkdir_recursively(CACHE_LOG_DIR, 0777, false, nullptr);
   }
 
   int arg;
@@ -742,19 +730,14 @@
   }
   optind = 1;
 
-<<<<<<< HEAD
   // next_action indicates the next target to reboot into upon finishing the install. It could be
   // overridden to a different reboot target per user request.
   Device::BuiltinAction next_action = shutdown_after ? Device::SHUTDOWN : Device::REBOOT;
 
-  printf("stage is [%s]\n", stage.c_str());
-  printf("reason is [%s]\n", reason);
-=======
   printf("stage is [%s]\n", device->GetStage().value_or("").c_str());
   printf("reason is [%s]\n", device->GetReason().value_or("").c_str());
 
   auto ui = device->GetUI();
->>>>>>> 83815ec5
 
   // Set background string to "installing security update" for security update,
   // otherwise set it to "installing system update".
@@ -786,8 +769,8 @@
             //on if the device is UFS or EMMC based the path to the sdcard
             //device changes so we cannot rely on the block dev path from
             //recovery.fstab file
-            if (is_ufs_dev()) {
-                if(do_sdcard_mount_for_ufs() != 0) {
+            if (is_ufs_dev(ui)) {
+                if(do_sdcard_mount_for_ufs(ui) != 0) {
                     status = INSTALL_ERROR;
                     goto error;
                 }
@@ -799,15 +782,6 @@
 
   property_list(print_property, nullptr);
   printf("\n");
-
-<<<<<<< HEAD
-  ui->Print("Supported API: %d\n", kRecoveryApiVersion);
-=======
-  InstallResult status = INSTALL_SUCCESS;
-  // next_action indicates the next target to reboot into upon finishing the install. It could be
-  // overridden to a different reboot target per user request.
-  Device::BuiltinAction next_action = shutdown_after ? Device::SHUTDOWN : Device::REBOOT;
->>>>>>> 83815ec5
 
   if (update_package != nullptr) {
     // It's not entirely true that we will modify the flash. But we want
@@ -834,9 +808,6 @@
         set_retry_bootloader_message(retry_count + 1, args);
       }
 
-<<<<<<< HEAD
-      status = InstallPackage(update_package, should_wipe_cache, true, retry_count, ui);
-=======
       if (update_package[0] == '@') {
         ensure_path_mounted(update_package + 1);
       } else {
@@ -860,7 +831,6 @@
                      << "; falling back to install with fuse";
         status = InstallWithFuseFromPath(update_package, ui);
       }
->>>>>>> 83815ec5
       if (status != INSTALL_SUCCESS) {
         ui->Print("Installation aborted.\n");
 
