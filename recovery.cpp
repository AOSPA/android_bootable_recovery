--- conflicted
+++ resolved
@@ -317,7 +317,6 @@
   ui->ShowText(true);
 }
 
-<<<<<<< HEAD
 static int is_ufs_dev(RecoveryUI* ui)
 {
     char bootdevice[PROPERTY_VALUE_MAX] = {0};
@@ -358,7 +357,8 @@
     return 0;
 error:
     return -1;
-=======
+}
+
 static void WriteUpdateInProgress() {
   std::string err;
   if (!update_bootloader_message({ "--reason=update_in_progress" }, &err)) {
@@ -401,7 +401,6 @@
       std::bind(&Device::HandleMenuKey, device, std::placeholders::_1, std::placeholders::_2));
 
   return (chosen_item == 1);
->>>>>>> 840af0c2
 }
 
 // Shows the recovery UI and waits for user input. Returns one of the device builtin actions, such
