--- conflicted
+++ resolved
@@ -56,11 +56,8 @@
 #include "install/install.h"
 #include "install/package.h"
 #include "install/wipe_data.h"
-<<<<<<< HEAD
+#include "install/wipe_device.h"
 #include "otautil/dirutil.h"
-=======
-#include "install/wipe_device.h"
->>>>>>> 7ddf412d
 #include "otautil/error_code.h"
 #include "otautil/logging.h"
 #include "otautil/paths.h"
@@ -323,7 +320,6 @@
   ui->ShowText(true);
 }
 
-<<<<<<< HEAD
 static int is_ufs_dev()
 {
     char bootdevice[PROPERTY_VALUE_MAX] = {0};
@@ -366,15 +362,10 @@
     return -1;
 }
 
-// Returns REBOOT, SHUTDOWN, or REBOOT_BOOTLOADER. Returning NO_ACTION means to take the default,
-// which is to reboot or shutdown depending on if the --shutdown_after flag was passed to recovery.
-static Device::BuiltinAction prompt_and_wait(Device* device, int status) {
-=======
 // Shows the recovery UI and waits for user input. Returns one of the device builtin actions, such
 // as REBOOT, SHUTDOWN, or REBOOT_BOOTLOADER. Returning NO_ACTION means to take the default, which
 // is to reboot or shutdown depending on if the --shutdown_after flag was passed to recovery.
 static Device::BuiltinAction PromptAndWait(Device* device, InstallResult status) {
->>>>>>> 7ddf412d
   for (;;) {
     finish_recovery();
     switch (status) {
@@ -669,10 +660,8 @@
   std::string locale;
 
   auto args_to_parse = StringVectorToNullTerminatedArray(args);
-  int status = INSTALL_SUCCESS;
-  // next_action indicates the next target to reboot into upon finishing the install. It could be
-  // overridden to a different reboot target per user request.
-  Device::BuiltinAction next_action = shutdown_after ? Device::SHUTDOWN : Device::REBOOT;
+  InstallResult status = INSTALL_SUCCESS;
+
 
   if (has_cache && ensure_path_mounted(CACHE_ROOT) == 0) {
   //Create /cache/recovery specifically if it is not created
@@ -738,6 +727,10 @@
   }
   optind = 1;
 
+  // next_action indicates the next target to reboot into upon finishing the install. It could be
+  // overridden to a different reboot target per user request.
+  Device::BuiltinAction next_action = shutdown_after ? Device::SHUTDOWN : Device::REBOOT;
+
   printf("stage is [%s]\n", stage.c_str());
   printf("reason is [%s]\n", reason);
 
@@ -786,14 +779,6 @@
 
   ui->Print("Supported API: %d\n", kRecoveryApiVersion);
 
-<<<<<<< HEAD
-=======
-  InstallResult status = INSTALL_SUCCESS;
-  // next_action indicates the next target to reboot into upon finishing the install. It could be
-  // overridden to a different reboot target per user request.
-  Device::BuiltinAction next_action = shutdown_after ? Device::SHUTDOWN : Device::REBOOT;
-
->>>>>>> 7ddf412d
   if (update_package != nullptr) {
     // It's not entirely true that we will modify the flash. But we want
     // to log the update attempt since update_package is non-NULL.
