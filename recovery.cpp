--- conflicted
+++ resolved
@@ -32,12 +32,9 @@
 #include <sys/stat.h>
 #include <sys/types.h>
 #include <sys/wait.h>
-<<<<<<< HEAD
-=======
 #include <sys/mount.h>
 #include <fs_mgr.h>
 #include <time.h>
->>>>>>> eb29d316
 #include <unistd.h>
 
 #include <algorithm>
@@ -74,40 +71,13 @@
 #include "screen_ui.h"
 #include "ui.h"
 
-<<<<<<< HEAD
 static constexpr const char* CACHE_LOG_DIR = "/cache/recovery";
 static constexpr const char* COMMAND_FILE = "/cache/recovery/command";
 static constexpr const char* LAST_KMSG_FILE = "/cache/recovery/last_kmsg";
 static constexpr const char* LAST_LOG_FILE = "/cache/recovery/last_log";
 static constexpr const char* LOCALE_FILE = "/cache/recovery/last_locale";
-=======
+
 #define UFS_DEV_SDCARD_BLK_PATH "/dev/block/mmcblk0p1"
-
-static const struct option OPTIONS[] = {
-  { "update_package", required_argument, NULL, 'u' },
-  { "retry_count", required_argument, NULL, 'n' },
-  { "wipe_data", no_argument, NULL, 'w' },
-  { "wipe_cache", no_argument, NULL, 'c' },
-  { "show_text", no_argument, NULL, 't' },
-  { "sideload", no_argument, NULL, 's' },
-  { "sideload_auto_reboot", no_argument, NULL, 'a' },
-  { "just_exit", no_argument, NULL, 'x' },
-  { "locale", required_argument, NULL, 'l' },
-  { "shutdown_after", no_argument, NULL, 'p' },
-  { "reason", required_argument, NULL, 'r' },
-  { "security", no_argument, NULL, 'e'},
-  { "wipe_ab", no_argument, NULL, 0 },
-  { "wipe_package_size", required_argument, NULL, 0 },
-  { "prompt_and_wipe_data", no_argument, NULL, 0 },
-  { NULL, 0, NULL, 0 },
-};
-
-// More bootreasons can be found in "system/core/bootstat/bootstat.cpp".
-static const std::vector<std::string> bootreason_blacklist {
-  "kernel_panic",
-  "Panic",
-};
->>>>>>> eb29d316
 
 static constexpr const char* CACHE_ROOT = "/cache";
 static constexpr const char* DATA_ROOT = "/data";
@@ -1109,14 +1079,10 @@
   bool fsck_unshare_blocks = false;
   int retry_count = 0;
   bool security_update = false;
-<<<<<<< HEAD
   std::string locale;
 
   auto args_to_parse = StringVectorToNullTerminatedArray(args);
-=======
   int status = INSTALL_SUCCESS;
-  bool mount_required = true;
->>>>>>> eb29d316
 
   if (has_cache && ensure_path_mounted(CACHE_ROOT) == 0) {
   //Create /cache/recovery specifically if it is not created
@@ -1236,12 +1202,7 @@
         set_retry_bootloader_message(retry_count + 1, args);
       }
 
-<<<<<<< HEAD
       status = install_package(update_package, &should_wipe_cache, true, retry_count);
-=======
-      status = install_package(update_package, &should_wipe_cache, TEMPORARY_INSTALL_FILE, mount_required,
-                                retry_count);
->>>>>>> eb29d316
       if (status == INSTALL_SUCCESS && should_wipe_cache) {
         wipe_cache(false, device);
       }
