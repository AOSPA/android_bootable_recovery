/*
 * Copyright (C) 2007 The Android Open Source Project
 *
 * Licensed under the Apache License, Version 2.0 (the "License");
 * you may not use this file except in compliance with the License.
 * You may obtain a copy of the License at
 *
 *      http://www.apache.org/licenses/LICENSE-2.0
 *
 * Unless required by applicable law or agreed to in writing, software
 * distributed under the License is distributed on an "AS IS" BASIS,
 * WITHOUT WARRANTIES OR CONDITIONS OF ANY KIND, either express or implied.
 * See the License for the specific language governing permissions and
 * limitations under the License.
 */

#include "recovery.h"

#include <ctype.h>
#include <errno.h>
#include <fcntl.h>
#include <getopt.h>
#include <inttypes.h>
#include <limits.h>
#include <linux/fs.h>
#include <linux/input.h>
#include <stdio.h>
#include <stdlib.h>
#include <string.h>
#include <sys/types.h>
#include <sys/mount.h>
#include <fs_mgr.h>
#include <time.h>
#include <unistd.h>

#include <algorithm>
#include <functional>
#include <memory>
#include <string>
#include <vector>

#include <android-base/file.h>
#include <android-base/logging.h>
#include <android-base/parseint.h>
#include <android-base/properties.h>
#include <android-base/stringprintf.h>
#include <android-base/strings.h>
#include <android-base/unique_fd.h>
#include <bootloader_message/bootloader_message.h>
#include <cutils/properties.h> /* for property_list */
#include <healthhalutils/HealthHalUtils.h>
#include <ziparchive/zip_archive.h>

#include "common.h"
#include "fsck_unshare_blocks.h"
#include "install/adb_install.h"
#include "install/fuse_sdcard_install.h"
#include "install/install.h"
#include "install/package.h"
#include "install/wipe_data.h"
#include "otautil/dirutil.h"
#include "otautil/error_code.h"
#include "otautil/logging.h"
#include "otautil/paths.h"
#include "otautil/roots.h"
#include "otautil/sysutil.h"
#include "recovery_ui/screen_ui.h"
#include "recovery_ui/ui.h"

static constexpr const char* CACHE_LOG_DIR = "/cache/recovery";
static constexpr const char* COMMAND_FILE = "/cache/recovery/command";
static constexpr const char* LAST_KMSG_FILE = "/cache/recovery/last_kmsg";
static constexpr const char* LAST_LOG_FILE = "/cache/recovery/last_log";
static constexpr const char* LOCALE_FILE = "/cache/recovery/last_locale";

#define UFS_DEV_SDCARD_BLK_PATH "/dev/block/mmcblk0p1"

static constexpr const char* CACHE_ROOT = "/cache";

// We define RECOVERY_API_VERSION in Android.mk, which will be picked up by build system and packed
// into target_files.zip. Assert the version defined in code and in Android.mk are consistent.
static_assert(kRecoveryApiVersion == RECOVERY_API_VERSION, "Mismatching recovery API versions.");

static bool save_current_log = false;
std::string stage;
const char* reason = nullptr;

/*
 * The recovery tool communicates with the main system through /cache files.
 *   /cache/recovery/command - INPUT - command line for tool, one arg per line
 *   /cache/recovery/log - OUTPUT - combined log file from recovery run(s)
 *
 * The arguments which may be supplied in the recovery.command file:
 *   --update_package=path - verify install an OTA package file
 *   --wipe_data - erase user data (and cache), then reboot
 *   --prompt_and_wipe_data - prompt the user that data is corrupt, with their consent erase user
 *       data (and cache), then reboot
 *   --wipe_cache - wipe cache (but not user data), then reboot
 *   --show_text - show the recovery text menu, used by some bootloader (e.g. http://b/36872519).
 *   --set_encrypted_filesystem=on|off - enables / diasables encrypted fs
 *   --just_exit - do nothing; exit and reboot
 *
 * After completing, we remove /cache/recovery/command and reboot.
 * Arguments may also be supplied in the bootloader control block (BCB).
 * These important scenarios must be safely restartable at any point:
 *
 * FACTORY RESET
 * 1. user selects "factory reset"
 * 2. main system writes "--wipe_data" to /cache/recovery/command
 * 3. main system reboots into recovery
 * 4. get_args() writes BCB with "boot-recovery" and "--wipe_data"
 *    -- after this, rebooting will restart the erase --
 * 5. erase_volume() reformats /data
 * 6. erase_volume() reformats /cache
 * 7. finish_recovery() erases BCB
 *    -- after this, rebooting will restart the main system --
 * 8. main() calls reboot() to boot main system
 *
 * OTA INSTALL
 * 1. main system downloads OTA package to /cache/some-filename.zip
 * 2. main system writes "--update_package=/cache/some-filename.zip"
 * 3. main system reboots into recovery
 * 4. get_args() writes BCB with "boot-recovery" and "--update_package=..."
 *    -- after this, rebooting will attempt to reinstall the update --
 * 5. install_package() attempts to install the update
 *    NOTE: the package install must itself be restartable from any point
 * 6. finish_recovery() erases BCB
 *    -- after this, rebooting will (try to) restart the main system --
 * 7. ** if install failed **
 *    7a. prompt_and_wait() shows an error icon and waits for the user
 *    7b. the user reboots (pulling the battery, etc) into the main system
 */

bool is_ro_debuggable() {
    return android::base::GetBoolProperty("ro.debuggable", false);
}

// Clear the recovery command and prepare to boot a (hopefully working) system,
// copy our log file to cache as well (for the system to read). This function is
// idempotent: call it as many times as you like.
static void finish_recovery() {
  std::string locale = ui->GetLocale();
  // Save the locale to cache, so if recovery is next started up without a '--locale' argument
  // (e.g., directly from the bootloader) it will use the last-known locale.
  if (!locale.empty() && has_cache) {
    LOG(INFO) << "Saving locale \"" << locale << "\"";
    if (ensure_path_mounted(LOCALE_FILE) != 0) {
      LOG(ERROR) << "Failed to mount " << LOCALE_FILE;
    } else if (!android::base::WriteStringToFile(locale, LOCALE_FILE)) {
      PLOG(ERROR) << "Failed to save locale to " << LOCALE_FILE;
    }
  }

  copy_logs(save_current_log, has_cache, sehandle);

  // Reset to normal system boot so recovery won't cycle indefinitely.
  std::string err;
  if (!clear_bootloader_message(&err)) {
    LOG(ERROR) << "Failed to clear BCB message: " << err;
  }

  // Remove the command file, so recovery won't repeat indefinitely.
  if (has_cache) {
    if (ensure_path_mounted(COMMAND_FILE) != 0 || (unlink(COMMAND_FILE) && errno != ENOENT)) {
      LOG(WARNING) << "Can't unlink " << COMMAND_FILE;
    }
    ensure_path_unmounted(CACHE_ROOT);
  }

  sync();  // For good measure.
}

static bool yes_no(Device* device, const char* question1, const char* question2) {
  std::vector<std::string> headers{ question1, question2 };
  std::vector<std::string> items{ " No", " Yes" };

  size_t chosen_item = ui->ShowMenu(
      headers, items, 0, true,
      std::bind(&Device::HandleMenuKey, device, std::placeholders::_1, std::placeholders::_2));
  return (chosen_item == 1);
}

static bool ask_to_wipe_data(Device* device) {
  std::vector<std::string> headers{ "Wipe all user data?", "  THIS CAN NOT BE UNDONE!" };
  std::vector<std::string> items{ " Cancel", " Factory data reset" };

  size_t chosen_item = ui->ShowPromptWipeDataConfirmationMenu(
      headers, items,
      std::bind(&Device::HandleMenuKey, device, std::placeholders::_1, std::placeholders::_2));

  return (chosen_item == 1);
}

static InstallResult prompt_and_wipe_data(Device* device) {
  // Use a single string and let ScreenRecoveryUI handles the wrapping.
  std::vector<std::string> wipe_data_menu_headers{
    "Can't load Android system. Your data may be corrupt. "
    "If you continue to get this message, you may need to "
    "perform a factory data reset and erase all user data "
    "stored on this device.",
  };
  // clang-format off
  std::vector<std::string> wipe_data_menu_items {
    "Try again",
    "Factory data reset",
  };
  // clang-format on
  for (;;) {
    size_t chosen_item = ui->ShowPromptWipeDataMenu(
        wipe_data_menu_headers, wipe_data_menu_items,
        std::bind(&Device::HandleMenuKey, device, std::placeholders::_1, std::placeholders::_2));
    // If ShowMenu() returned RecoveryUI::KeyError::INTERRUPTED, WaitKey() was interrupted.
    if (chosen_item == static_cast<size_t>(RecoveryUI::KeyError::INTERRUPTED)) {
      return INSTALL_KEY_INTERRUPTED;
    }
    if (chosen_item != 1) {
      return INSTALL_SUCCESS;  // Just reboot, no wipe; not a failure, user asked for it
    }

    if (ask_to_wipe_data(device)) {
      bool convert_fbe = reason && strcmp(reason, "convert_fbe") == 0;
      if (WipeData(device, convert_fbe)) {
        return INSTALL_SUCCESS;
      } else {
        return INSTALL_ERROR;
      }
    }
  }
}

// Secure-wipe a given partition. It uses BLKSECDISCARD, if supported. Otherwise, it goes with
// BLKDISCARD (if device supports BLKDISCARDZEROES) or BLKZEROOUT.
static bool secure_wipe_partition(const std::string& partition) {
  android::base::unique_fd fd(TEMP_FAILURE_RETRY(open(partition.c_str(), O_WRONLY)));
  if (fd == -1) {
    PLOG(ERROR) << "Failed to open \"" << partition << "\"";
    return false;
  }

  uint64_t range[2] = { 0, 0 };
  if (ioctl(fd, BLKGETSIZE64, &range[1]) == -1 || range[1] == 0) {
    PLOG(ERROR) << "Failed to get partition size";
    return false;
  }
  LOG(INFO) << "Secure-wiping \"" << partition << "\" from " << range[0] << " to " << range[1];

  LOG(INFO) << "  Trying BLKSECDISCARD...";
  if (ioctl(fd, BLKSECDISCARD, &range) == -1) {
    PLOG(WARNING) << "  Failed";

    // Use BLKDISCARD if it zeroes out blocks, otherwise use BLKZEROOUT.
    unsigned int zeroes;
    if (ioctl(fd, BLKDISCARDZEROES, &zeroes) == 0 && zeroes != 0) {
      LOG(INFO) << "  Trying BLKDISCARD...";
      if (ioctl(fd, BLKDISCARD, &range) == -1) {
        PLOG(ERROR) << "  Failed";
        return false;
      }
    } else {
      LOG(INFO) << "  Trying BLKZEROOUT...";
      if (ioctl(fd, BLKZEROOUT, &range) == -1) {
        PLOG(ERROR) << "  Failed";
        return false;
      }
    }
  }

  LOG(INFO) << "  Done";
  return true;
}

static std::unique_ptr<Package> ReadWipePackage(size_t wipe_package_size) {
  if (wipe_package_size == 0) {
    LOG(ERROR) << "wipe_package_size is zero";
    return nullptr;
  }

  std::string wipe_package;
  std::string err_str;
  if (!read_wipe_package(&wipe_package, wipe_package_size, &err_str)) {
    PLOG(ERROR) << "Failed to read wipe package" << err_str;
    return nullptr;
  }

  return Package::CreateMemoryPackage(
      std::vector<uint8_t>(wipe_package.begin(), wipe_package.end()), nullptr);
}

// Checks if the wipe package matches expectation. If the check passes, reads the list of
// partitions to wipe from the package. Checks include
// 1. verify the package.
// 2. check metadata (ota-type, pre-device and serial number if having one).
static bool CheckWipePackage(Package* wipe_package) {
  if (!verify_package(wipe_package, ui)) {
    LOG(ERROR) << "Failed to verify package";
    return false;
  }

  ZipArchiveHandle zip = wipe_package->GetZipArchiveHandle();
  if (!zip) {
    LOG(ERROR) << "Failed to get ZipArchiveHandle";
    return false;
  }

  std::map<std::string, std::string> metadata;
  if (!ReadMetadataFromPackage(zip, &metadata)) {
    LOG(ERROR) << "Failed to parse metadata in the zip file";
    return false;
  }

  return CheckPackageMetadata(metadata, OtaType::BRICK) == 0;
}

std::vector<std::string> GetWipePartitionList(Package* wipe_package) {
  ZipArchiveHandle zip = wipe_package->GetZipArchiveHandle();
  if (!zip) {
    LOG(ERROR) << "Failed to get ZipArchiveHandle";
    return {};
  }

  static constexpr const char* RECOVERY_WIPE_ENTRY_NAME = "recovery.wipe";

  std::string partition_list_content;
  ZipString path(RECOVERY_WIPE_ENTRY_NAME);
  ZipEntry entry;
  if (FindEntry(zip, path, &entry) == 0) {
    uint32_t length = entry.uncompressed_length;
    partition_list_content = std::string(length, '\0');
    if (auto err = ExtractToMemory(
            zip, &entry, reinterpret_cast<uint8_t*>(partition_list_content.data()), length);
        err != 0) {
      LOG(ERROR) << "Failed to extract " << RECOVERY_WIPE_ENTRY_NAME << ": "
                 << ErrorCodeString(err);
      return {};
    }
  } else {
    LOG(INFO) << "Failed to find " << RECOVERY_WIPE_ENTRY_NAME
              << ", falling back to use the partition list on device.";

    static constexpr const char* RECOVERY_WIPE_ON_DEVICE = "/etc/recovery.wipe";
    if (!android::base::ReadFileToString(RECOVERY_WIPE_ON_DEVICE, &partition_list_content)) {
      PLOG(ERROR) << "failed to read \"" << RECOVERY_WIPE_ON_DEVICE << "\"";
      return {};
    }
  }

  std::vector<std::string> result;
  std::vector<std::string> lines = android::base::Split(partition_list_content, "\n");
  for (const std::string& line : lines) {
    std::string partition = android::base::Trim(line);
    // Ignore '#' comment or empty lines.
    if (android::base::StartsWith(partition, "#") || partition.empty()) {
      continue;
    }
    result.push_back(line);
  }

  return result;
}

// Wipes the current A/B device, with a secure wipe of all the partitions in RECOVERY_WIPE.
static bool wipe_ab_device(size_t wipe_package_size) {
  ui->SetBackground(RecoveryUI::ERASING);
  ui->SetProgressType(RecoveryUI::INDETERMINATE);

  auto wipe_package = ReadWipePackage(wipe_package_size);
  if (!wipe_package) {
    LOG(ERROR) << "Failed to open wipe package";
    return false;
  }

  if (!CheckWipePackage(wipe_package.get())) {
    LOG(ERROR) << "Failed to verify wipe package";
    return false;
  }

  auto partition_list = GetWipePartitionList(wipe_package.get());
  if (partition_list.empty()) {
    LOG(ERROR) << "Empty wipe ab partition list";
    return false;
  }

  for (const auto& partition : partition_list) {
    // Proceed anyway even if it fails to wipe some partition.
    secure_wipe_partition(partition);
  }
  return true;
}

static void choose_recovery_file(Device* device) {
  std::vector<std::string> entries;
  if (has_cache) {
    for (int i = 0; i < KEEP_LOG_COUNT; i++) {
      auto add_to_entries = [&](const char* filename) {
        std::string log_file(filename);
        if (i > 0) {
          log_file += "." + std::to_string(i);
        }

        if (ensure_path_mounted(log_file) == 0 && access(log_file.c_str(), R_OK) == 0) {
          entries.push_back(std::move(log_file));
        }
      };

      // Add LAST_LOG_FILE + LAST_LOG_FILE.x
      add_to_entries(LAST_LOG_FILE);

      // Add LAST_KMSG_FILE + LAST_KMSG_FILE.x
      add_to_entries(LAST_KMSG_FILE);
    }
  } else {
    // If cache partition is not found, view /tmp/recovery.log instead.
    if (access(Paths::Get().temporary_log_file().c_str(), R_OK) == -1) {
      return;
    } else {
      entries.push_back(Paths::Get().temporary_log_file());
    }
  }

  entries.push_back("Back");

  std::vector<std::string> headers{ "Select file to view" };

  size_t chosen_item = 0;
  while (true) {
    chosen_item = ui->ShowMenu(
        headers, entries, chosen_item, true,
        std::bind(&Device::HandleMenuKey, device, std::placeholders::_1, std::placeholders::_2));

    // Handle WaitKey() interrupt.
    if (chosen_item == static_cast<size_t>(RecoveryUI::KeyError::INTERRUPTED)) {
      break;
    }
    if (entries[chosen_item] == "Back") break;

    ui->ShowFile(entries[chosen_item]);
  }
}

static void run_graphics_test() {
  // Switch to graphics screen.
  ui->ShowText(false);

  ui->SetProgressType(RecoveryUI::INDETERMINATE);
  ui->SetBackground(RecoveryUI::INSTALLING_UPDATE);
  sleep(1);

  ui->SetBackground(RecoveryUI::ERROR);
  sleep(1);

  ui->SetBackground(RecoveryUI::NO_COMMAND);
  sleep(1);

  ui->SetBackground(RecoveryUI::ERASING);
  sleep(1);

  // Calling SetBackground() after SetStage() to trigger a redraw.
  ui->SetStage(1, 3);
  ui->SetBackground(RecoveryUI::INSTALLING_UPDATE);
  sleep(1);
  ui->SetStage(2, 3);
  ui->SetBackground(RecoveryUI::INSTALLING_UPDATE);
  sleep(1);
  ui->SetStage(3, 3);
  ui->SetBackground(RecoveryUI::INSTALLING_UPDATE);
  sleep(1);

  ui->SetStage(-1, -1);
  ui->SetBackground(RecoveryUI::INSTALLING_UPDATE);

  ui->SetProgressType(RecoveryUI::DETERMINATE);
  ui->ShowProgress(1.0, 10.0);
  float fraction = 0.0;
  for (size_t i = 0; i < 100; ++i) {
    fraction += .01;
    ui->SetProgress(fraction);
    usleep(100000);
  }

  ui->ShowText(true);
}

static int is_ufs_dev()
{
    char bootdevice[PROPERTY_VALUE_MAX] = {0};
    property_get("ro.boot.bootdevice", bootdevice, "N/A");
    ui->Print("ro.boot.bootdevice is: %s\n",bootdevice);
    if (strlen(bootdevice) < strlen(".ufshc") + 1)
        return 0;
    return (!strncmp(&bootdevice[strlen(bootdevice) - strlen(".ufshc")],
                            ".ufshc",
                            sizeof(".ufshc")));
}

static int do_sdcard_mount_for_ufs()
{
    int rc = 0;
    ui->Print("Update via sdcard on UFS dev.Mounting card\n");
    Volume *v = volume_for_mount_point("/sdcard");
    if (v == nullptr) {
            ui->Print("Unknown volume for /sdcard.Check fstab\n");
            goto error;
    }
    if (strncmp(v->fs_type.c_str(), "vfat", sizeof("vfat"))) {
            ui->Print("Unsupported format on the sdcard: %s\n",
                            v->fs_type.c_str());
            goto error;
    }
    rc = mount(UFS_DEV_SDCARD_BLK_PATH,
                    v->mount_point.c_str(),
                    v->fs_type.c_str(),
                    v->flags,
                    v->fs_options.c_str());
    if (rc) {
            ui->Print("Failed to mount sdcard : %s\n",
                            strerror(errno));
            goto error;
    }
    ui->Print("Done mounting sdcard\n");
    return 0;
error:
    return -1;
}

// Returns REBOOT, SHUTDOWN, or REBOOT_BOOTLOADER. Returning NO_ACTION means to take the default,
// which is to reboot or shutdown depending on if the --shutdown_after flag was passed to recovery.
static Device::BuiltinAction prompt_and_wait(Device* device, int status) {
  for (;;) {
    finish_recovery();
    switch (status) {
      case INSTALL_SUCCESS:
      case INSTALL_NONE:
        ui->SetBackground(RecoveryUI::NO_COMMAND);
        break;

      case INSTALL_ERROR:
      case INSTALL_CORRUPT:
        ui->SetBackground(RecoveryUI::ERROR);
        break;
    }
    ui->SetProgressType(RecoveryUI::EMPTY);

    size_t chosen_item = ui->ShowMenu(
        {}, device->GetMenuItems(), 0, false,
        std::bind(&Device::HandleMenuKey, device, std::placeholders::_1, std::placeholders::_2));
    // Handle Interrupt key
    if (chosen_item == static_cast<size_t>(RecoveryUI::KeyError::INTERRUPTED)) {
      return Device::KEY_INTERRUPTED;
    }
    // Device-specific code may take some action here. It may return one of the core actions
    // handled in the switch statement below.
    Device::BuiltinAction chosen_action =
        (chosen_item == static_cast<size_t>(RecoveryUI::KeyError::TIMED_OUT))
            ? Device::REBOOT
            : device->InvokeMenuItem(chosen_item);

    switch (chosen_action) {
      case Device::NO_ACTION:
        break;

      case Device::ENTER_FASTBOOT:
      case Device::ENTER_RECOVERY:
      case Device::REBOOT:
      case Device::REBOOT_BOOTLOADER:
      case Device::REBOOT_FASTBOOT:
      case Device::REBOOT_RECOVERY:
      case Device::REBOOT_RESCUE:
      case Device::SHUTDOWN:
        return chosen_action;

      case Device::WIPE_DATA:
        save_current_log = true;
        if (ui->IsTextVisible()) {
          if (ask_to_wipe_data(device)) {
            WipeData(device, false);
          }
        } else {
          WipeData(device, false);
          return Device::NO_ACTION;
        }
        break;

      case Device::WIPE_CACHE: {
        save_current_log = true;
        std::function<bool()> confirm_func = [&device]() {
          return yes_no(device, "Wipe cache?", "  THIS CAN NOT BE UNDONE!");
        };
        WipeCache(ui, ui->IsTextVisible() ? confirm_func : nullptr);
        if (!ui->IsTextVisible()) return Device::NO_ACTION;
        break;
      }

      case Device::APPLY_ADB_SIDELOAD:
      case Device::APPLY_SDCARD:
      case Device::ENTER_RESCUE: {
        save_current_log = true;

        bool adb = true;
        Device::BuiltinAction reboot_action;
        if (chosen_action == Device::ENTER_RESCUE) {
          // Switch to graphics screen.
          ui->ShowText(false);
          status = ApplyFromAdb(device, true /* rescue_mode */, &reboot_action);
        } else if (chosen_action == Device::APPLY_ADB_SIDELOAD) {
          status = ApplyFromAdb(device, false /* rescue_mode */, &reboot_action);
        } else {
          adb = false;
          status = ApplyFromSdcard(device, ui);
        }

        ui->Print("\nInstall from %s completed with status %d.\n", adb ? "ADB" : "SD card", status);
        if (status == INSTALL_REBOOT) {
          return reboot_action;
        }

        if (status != INSTALL_SUCCESS) {
          ui->SetBackground(RecoveryUI::ERROR);
          ui->Print("Installation aborted.\n");
          copy_logs(save_current_log, has_cache, sehandle);
        } else if (!ui->IsTextVisible()) {
          return Device::NO_ACTION;  // reboot if logs aren't visible
        }
        break;
      }

      case Device::VIEW_RECOVERY_LOGS:
        choose_recovery_file(device);
        break;

      case Device::RUN_GRAPHICS_TEST:
        run_graphics_test();
        break;

      case Device::RUN_LOCALE_TEST: {
        ScreenRecoveryUI* screen_ui = static_cast<ScreenRecoveryUI*>(ui);
        screen_ui->CheckBackgroundTextImages();
        break;
      }
      case Device::MOUNT_SYSTEM:
        // the system partition is mounted at /mnt/system
        if (ensure_path_mounted_at(get_system_root(), "/mnt/system") != -1) {
          ui->Print("Mounted /system.\n");
        }
        break;

      case Device::KEY_INTERRUPTED:
        return Device::KEY_INTERRUPTED;
    }
  }
}

static void print_property(const char* key, const char* name, void* /* cookie */) {
  printf("%s=%s\n", key, name);
}

static bool is_battery_ok(int* required_battery_level) {
  using android::hardware::health::V1_0::BatteryStatus;
  using android::hardware::health::V2_0::get_health_service;
  using android::hardware::health::V2_0::IHealth;
  using android::hardware::health::V2_0::Result;
  using android::hardware::health::V2_0::toString;

  android::sp<IHealth> health = get_health_service();

  static constexpr int BATTERY_READ_TIMEOUT_IN_SEC = 10;
  int wait_second = 0;
  while (true) {
    auto charge_status = BatteryStatus::UNKNOWN;

    if (health == nullptr) {
      LOG(WARNING) << "no health implementation is found, assuming defaults";
    } else {
      health
          ->getChargeStatus([&charge_status](auto res, auto out_status) {
            if (res == Result::SUCCESS) {
              charge_status = out_status;
            }
          })
          .isOk();  // should not have transport error
    }

    // Treat unknown status as charged.
    bool charged = (charge_status != BatteryStatus::DISCHARGING &&
                    charge_status != BatteryStatus::NOT_CHARGING);

    Result res = Result::UNKNOWN;
    int32_t capacity = INT32_MIN;
    if (health != nullptr) {
      health
          ->getCapacity([&res, &capacity](auto out_res, auto out_capacity) {
            res = out_res;
            capacity = out_capacity;
          })
          .isOk();  // should not have transport error
    }

    LOG(INFO) << "charge_status " << toString(charge_status) << ", charged " << charged
              << ", status " << toString(res) << ", capacity " << capacity;
    // At startup, the battery drivers in devices like N5X/N6P take some time to load
    // the battery profile. Before the load finishes, it reports value 50 as a fake
    // capacity. BATTERY_READ_TIMEOUT_IN_SEC is set that the battery drivers are expected
    // to finish loading the battery profile earlier than 10 seconds after kernel startup.
    if (res == Result::SUCCESS && capacity == 50) {
      if (wait_second < BATTERY_READ_TIMEOUT_IN_SEC) {
        sleep(1);
        wait_second++;
        continue;
      }
    }
    // If we can't read battery percentage, it may be a device without battery. In this
    // situation, use 100 as a fake battery percentage.
    if (res != Result::SUCCESS) {
      capacity = 100;
    }

    // GmsCore enters recovery mode to install package when having enough battery percentage.
    // Normally, the threshold is 40% without charger and 20% with charger. So we should check
    // battery with a slightly lower limitation.
    static constexpr int BATTERY_OK_PERCENTAGE = 20;
    static constexpr int BATTERY_WITH_CHARGER_OK_PERCENTAGE = 15;
    *required_battery_level = charged ? BATTERY_WITH_CHARGER_OK_PERCENTAGE : BATTERY_OK_PERCENTAGE;
    return capacity >= *required_battery_level;
  }
}

// Set the retry count to |retry_count| in BCB.
static void set_retry_bootloader_message(int retry_count, const std::vector<std::string>& args) {
  std::vector<std::string> options;
  for (const auto& arg : args) {
    if (!android::base::StartsWith(arg, "--retry_count")) {
      options.push_back(arg);
    }
  }

  // Update the retry counter in BCB.
  options.push_back(android::base::StringPrintf("--retry_count=%d", retry_count));
  std::string err;
  if (!update_bootloader_message(options, &err)) {
    LOG(ERROR) << err;
  }
}

static bool bootreason_in_blacklist() {
  std::string bootreason = android::base::GetProperty("ro.boot.bootreason", "");
  if (!bootreason.empty()) {
    // More bootreasons can be found in "system/core/bootstat/bootstat.cpp".
    static const std::vector<std::string> kBootreasonBlacklist{
      "kernel_panic",
      "Panic",
    };
    for (const auto& str : kBootreasonBlacklist) {
      if (android::base::EqualsIgnoreCase(str, bootreason)) return true;
    }
  }
  return false;
}

static void log_failure_code(ErrorCode code, const std::string& update_package) {
  std::vector<std::string> log_buffer = {
    update_package,
    "0",  // install result
    "error: " + std::to_string(code),
  };
  std::string log_content = android::base::Join(log_buffer, "\n");
  const std::string& install_file = Paths::Get().temporary_install_file();
  if (!android::base::WriteStringToFile(log_content, install_file)) {
    PLOG(ERROR) << "Failed to write " << install_file;
  }

  // Also write the info into last_log.
  LOG(INFO) << log_content;
}

Device::BuiltinAction start_recovery(Device* device, const std::vector<std::string>& args) {
  static constexpr struct option OPTIONS[] = {
    { "fastboot", no_argument, nullptr, 0 },
    { "fsck_unshare_blocks", no_argument, nullptr, 0 },
    { "just_exit", no_argument, nullptr, 'x' },
    { "locale", required_argument, nullptr, 0 },
    { "prompt_and_wipe_data", no_argument, nullptr, 0 },
    { "reason", required_argument, nullptr, 0 },
    { "rescue", no_argument, nullptr, 0 },
    { "retry_count", required_argument, nullptr, 0 },
    { "security", no_argument, nullptr, 0 },
    { "show_text", no_argument, nullptr, 't' },
    { "shutdown_after", no_argument, nullptr, 0 },
    { "sideload", no_argument, nullptr, 0 },
    { "sideload_auto_reboot", no_argument, nullptr, 0 },
    { "update_package", required_argument, nullptr, 0 },
    { "wipe_ab", no_argument, nullptr, 0 },
    { "wipe_cache", no_argument, nullptr, 0 },
    { "wipe_data", no_argument, nullptr, 0 },
    { "wipe_package_size", required_argument, nullptr, 0 },
    { nullptr, 0, nullptr, 0 },
  };

  const char* update_package = nullptr;
  bool should_wipe_data = false;
  bool should_prompt_and_wipe_data = false;
  bool should_wipe_cache = false;
  bool should_wipe_ab = false;
  size_t wipe_package_size = 0;
  bool sideload = false;
  bool sideload_auto_reboot = false;
  bool rescue = false;
  bool just_exit = false;
  bool shutdown_after = false;
  bool fsck_unshare_blocks = false;
  int retry_count = 0;
  bool security_update = false;
  std::string locale;

  auto args_to_parse = StringVectorToNullTerminatedArray(args);
  int status = INSTALL_SUCCESS;

  if (has_cache && ensure_path_mounted(CACHE_ROOT) == 0) {
  //Create /cache/recovery specifically if it is not created
  //As in cases where device is booted into recovery directly after
  //flashing recovery folder is not created in init
    mkdir_recursively(CACHE_LOG_DIR, 0777, false, sehandle);
  }

  int arg;
  int option_index;
  // Parse everything before the last element (which must be a nullptr). getopt_long(3) expects a
  // null-terminated char* array, but without counting null as an arg (i.e. argv[argc] should be
  // nullptr).
  while ((arg = getopt_long(args_to_parse.size() - 1, args_to_parse.data(), "", OPTIONS,
                            &option_index)) != -1) {
    switch (arg) {
      case 't':
        // Handled in recovery_main.cpp
        break;
      case 'x':
        just_exit = true;
        break;
      case 0: {
        std::string option = OPTIONS[option_index].name;
        if (option == "fsck_unshare_blocks") {
          fsck_unshare_blocks = true;
        } else if (option == "locale" || option == "fastboot") {
          // Handled in recovery_main.cpp
        } else if (option == "prompt_and_wipe_data") {
          should_prompt_and_wipe_data = true;
        } else if (option == "reason") {
          reason = optarg;
        } else if (option == "rescue") {
          rescue = true;
        } else if (option == "retry_count") {
          android::base::ParseInt(optarg, &retry_count, 0);
        } else if (option == "security") {
          security_update = true;
        } else if (option == "sideload") {
          sideload = true;
        } else if (option == "sideload_auto_reboot") {
          sideload = true;
          sideload_auto_reboot = true;
        } else if (option == "shutdown_after") {
          shutdown_after = true;
        } else if (option == "update_package") {
          update_package = optarg;
        } else if (option == "wipe_ab") {
          should_wipe_ab = true;
        } else if (option == "wipe_cache") {
          should_wipe_cache = true;
        } else if (option == "wipe_data") {
          should_wipe_data = true;
        } else if (option == "wipe_package_size") {
          android::base::ParseUint(optarg, &wipe_package_size);
        }
        break;
      }
      case '?':
        LOG(ERROR) << "Invalid command argument";
        continue;
    }
  }
  optind = 1;

  printf("stage is [%s]\n", stage.c_str());
  printf("reason is [%s]\n", reason);

  // Set background string to "installing security update" for security update,
  // otherwise set it to "installing system update".
  ui->SetSystemUpdateText(security_update);

  int st_cur, st_max;
  if (!stage.empty() && sscanf(stage.c_str(), "%d/%d", &st_cur, &st_max) == 2) {
    ui->SetStage(st_cur, st_max);
  }

  std::vector<std::string> title_lines =
      android::base::Split(android::base::GetProperty("ro.bootimage.build.fingerprint", ""), ":");
  title_lines.insert(std::begin(title_lines), "Android Recovery");
  ui->SetTitle(title_lines);

  ui->ResetKeyInterruptStatus();
  device->StartRecovery();

  printf("Command:");
  for (const auto& arg : args) {
    printf(" \"%s\"", arg.c_str());
  }
  printf("\n\n");

   if (update_package) {
        if (!strncmp("/sdcard", update_package, 7)) {
            //If this is a UFS device lets mount the sdcard ourselves.Depending
            //on if the device is UFS or EMMC based the path to the sdcard
            //device changes so we cannot rely on the block dev path from
            //recovery.fstab file
            if (is_ufs_dev()) {
                if(do_sdcard_mount_for_ufs() != 0) {
                    status = INSTALL_ERROR;
                    goto error;
                }
            } else {
                ui->Print("Update via sdcard on EMMC dev. Using path from fstab\n");
            }
        }
    }

  property_list(print_property, nullptr);
  printf("\n");

  ui->Print("Supported API: %d\n", kRecoveryApiVersion);

<<<<<<< HEAD
=======
  int status = INSTALL_SUCCESS;
  // next_action indicates the next target to reboot into upon finishing the install. It could be
  // overridden to a different reboot target per user request.
  Device::BuiltinAction next_action = shutdown_after ? Device::SHUTDOWN : Device::REBOOT;

>>>>>>> 70d5848f
  if (update_package != nullptr) {
    // It's not entirely true that we will modify the flash. But we want
    // to log the update attempt since update_package is non-NULL.
    save_current_log = true;

    int required_battery_level;
    if (retry_count == 0 && !is_battery_ok(&required_battery_level)) {
      ui->Print("battery capacity is not enough for installing package: %d%% needed\n",
                required_battery_level);
      // Log the error code to last_install when installation skips due to
      // low battery.
      log_failure_code(kLowBattery, update_package);
      status = INSTALL_SKIPPED;
    } else if (retry_count == 0 && bootreason_in_blacklist()) {
      // Skip update-on-reboot when bootreason is kernel_panic or similar
      ui->Print("bootreason is in the blacklist; skip OTA installation\n");
      log_failure_code(kBootreasonInBlacklist, update_package);
      status = INSTALL_SKIPPED;
    } else {
      // It's a fresh update. Initialize the retry_count in the BCB to 1; therefore we can later
      // identify the interrupted update due to unexpected reboots.
      if (retry_count == 0) {
        set_retry_bootloader_message(retry_count + 1, args);
      }

      status = install_package(update_package, should_wipe_cache, true, retry_count, ui);
      if (status != INSTALL_SUCCESS) {
        ui->Print("Installation aborted.\n");

        // When I/O error or bspatch/imgpatch error happens, reboot and retry installation
        // RETRY_LIMIT times before we abandon this OTA update.
        static constexpr int RETRY_LIMIT = 4;
        if (status == INSTALL_RETRY && retry_count < RETRY_LIMIT) {
          copy_logs(save_current_log, has_cache, sehandle);
          retry_count += 1;
          set_retry_bootloader_message(retry_count, args);
          // Print retry count on screen.
          ui->Print("Retry attempt %d\n", retry_count);

          // Reboot and retry the update
          if (!reboot("reboot,recovery")) {
            ui->Print("Reboot failed\n");
          } else {
            while (true) {
              pause();
            }
          }
        }
        // If this is an eng or userdebug build, then automatically
        // turn the text display on if the script fails so the error
        // message is visible.
        if (is_ro_debuggable()) {
          ui->ShowText(true);
        }
      }
    }
  } else if (should_wipe_data) {
    save_current_log = true;
    bool convert_fbe = reason && strcmp(reason, "convert_fbe") == 0;
    if (!WipeData(device, convert_fbe)) {
      status = INSTALL_ERROR;
    }
  } else if (should_prompt_and_wipe_data) {
    // Trigger the logging to capture the cause, even if user chooses to not wipe data.
    save_current_log = true;

    ui->ShowText(true);
    ui->SetBackground(RecoveryUI::ERROR);
    status = prompt_and_wipe_data(device);
    if (status != INSTALL_KEY_INTERRUPTED) {
      ui->ShowText(false);
    }
  } else if (should_wipe_cache) {
    save_current_log = true;
    if (!WipeCache(ui, nullptr)) {
      status = INSTALL_ERROR;
    }
  } else if (should_wipe_ab) {
    if (!wipe_ab_device(wipe_package_size)) {
      status = INSTALL_ERROR;
    }
  } else if (sideload) {
    // 'adb reboot sideload' acts the same as user presses key combinations to enter the sideload
    // mode. When 'sideload-auto-reboot' is used, text display will NOT be turned on by default. And
    // it will reboot after sideload finishes even if there are errors. This is to enable automated
    // testing.
    save_current_log = true;
    if (!sideload_auto_reboot) {
      ui->ShowText(true);
    }
    status = ApplyFromAdb(device, false /* rescue_mode */, &next_action);
    ui->Print("\nInstall from ADB complete (status: %d).\n", status);
    if (sideload_auto_reboot) {
      status = INSTALL_REBOOT;
      ui->Print("Rebooting automatically.\n");
    }
  } else if (rescue) {
    save_current_log = true;
    status = ApplyFromAdb(device, true /* rescue_mode */, &next_action);
    ui->Print("\nInstall from ADB complete (status: %d).\n", status);
  } else if (fsck_unshare_blocks) {
    if (!do_fsck_unshare_blocks()) {
      status = INSTALL_ERROR;
    }
  } else if (!just_exit) {
    // If this is an eng or userdebug build, automatically turn on the text display if no command
    // is specified. Note that this should be called before setting the background to avoid
    // flickering the background image.
    if (is_ro_debuggable()) {
      ui->ShowText(true);
    }
    status = INSTALL_NONE;  // No command specified
    ui->SetBackground(RecoveryUI::NO_COMMAND);
  }

error:
  if (status == INSTALL_ERROR || status == INSTALL_CORRUPT) {
    ui->SetBackground(RecoveryUI::ERROR);
    if (!ui->IsTextVisible()) {
      sleep(5);
    }
  }

  // Determine the next action.
  //  - If the state is INSTALL_REBOOT, device will reboot into the target as specified in
  //    `next_action`.
  //  - If the recovery menu is visible, prompt and wait for commands.
  //  - If the state is INSTALL_NONE, wait for commands (e.g. in user build, one manually boots
  //    into recovery to sideload a package or to wipe the device).
  //  - In all other cases, reboot the device. Therefore, normal users will observe the device
  //    rebooting a) immediately upon successful finish (INSTALL_SUCCESS); or b) an "error" screen
  //    for 5s followed by an automatic reboot.
  if (status != INSTALL_REBOOT) {
    if (status == INSTALL_NONE || ui->IsTextVisible()) {
      Device::BuiltinAction temp = prompt_and_wait(device, status);
      if (temp != Device::NO_ACTION) {
        next_action = temp;
      }
    }
  }

  // Save logs and clean up before rebooting or shutting down.
  finish_recovery();

  return next_action;
}<|MERGE_RESOLUTION|>--- conflicted
+++ resolved
@@ -812,6 +812,9 @@
 
   auto args_to_parse = StringVectorToNullTerminatedArray(args);
   int status = INSTALL_SUCCESS;
+  // next_action indicates the next target to reboot into upon finishing the install. It could be
+  // overridden to a different reboot target per user request.
+  Device::BuiltinAction next_action = shutdown_after ? Device::SHUTDOWN : Device::REBOOT;
 
   if (has_cache && ensure_path_mounted(CACHE_ROOT) == 0) {
   //Create /cache/recovery specifically if it is not created
@@ -925,14 +928,6 @@
 
   ui->Print("Supported API: %d\n", kRecoveryApiVersion);
 
-<<<<<<< HEAD
-=======
-  int status = INSTALL_SUCCESS;
-  // next_action indicates the next target to reboot into upon finishing the install. It could be
-  // overridden to a different reboot target per user request.
-  Device::BuiltinAction next_action = shutdown_after ? Device::SHUTDOWN : Device::REBOOT;
-
->>>>>>> 70d5848f
   if (update_package != nullptr) {
     // It's not entirely true that we will modify the flash. But we want
     // to log the update attempt since update_package is non-NULL.
