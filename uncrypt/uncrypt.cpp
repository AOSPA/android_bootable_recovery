--- conflicted
+++ resolved
@@ -423,27 +423,6 @@
     return "";
 }
 
-<<<<<<< HEAD
-static int read_bootloader_message(bootloader_message* out) {
-    std::string misc_blk_device = get_misc_blk_device();
-    if (misc_blk_device.empty()) {
-        ALOGE("failed to find /misc partition.");
-        return -1;
-    }
-    android::base::unique_fd fd(open(misc_blk_device.c_str(), O_RDONLY));
-    if (fd == -1) {
-        ALOGE("failed to open %s: %s", misc_blk_device.c_str(), strerror(errno));
-        return -1;
-    }
-    if (!android::base::ReadFully(fd, out, sizeof(*out))) {
-        ALOGE("failed to read %s: %s", misc_blk_device.c_str(), strerror(errno));
-        return -1;
-    }
-    return 0;
-}
-
-=======
->>>>>>> 61799bab
 static int write_bootloader_message(const bootloader_message* in) {
     std::string misc_blk_device = get_misc_blk_device();
     if (misc_blk_device.empty()) {
