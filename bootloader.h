/*
 * Copyright (C) 2008 The Android Open Source Project
 *
 * Licensed under the Apache License, Version 2.0 (the "License");
 * you may not use this file except in compliance with the License.
 * You may obtain a copy of the License at
 *
 *      http://www.apache.org/licenses/LICENSE-2.0
 *
 * Unless required by applicable law or agreed to in writing, software
 * distributed under the License is distributed on an "AS IS" BASIS,
 * WITHOUT WARRANTIES OR CONDITIONS OF ANY KIND, either express or implied.
 * See the License for the specific language governing permissions and
 * limitations under the License.
 */

#ifndef _RECOVERY_BOOTLOADER_H
#define _RECOVERY_BOOTLOADER_H

<<<<<<< HEAD
#include <assert.h>

/* Bootloader Message (2-KiB)
=======
#include <stddef.h>

// Spaces used by misc partition are as below:
// 0   - 2K     Bootloader Message
// 2K  - 16K    Used by Vendor's bootloader
// 16K - 64K    Used by uncrypt and recovery to store wipe_package for A/B devices
// Note that these offsets are admitted by bootloader,recovery and uncrypt, so they
// are not configurable without changing all of them.
static const size_t BOOTLOADER_MESSAGE_OFFSET_IN_MISC = 0;
static const size_t WIPE_PACKAGE_OFFSET_IN_MISC = 16 * 1024;

/* Bootloader Message
>>>>>>> ed4c49c1
 *
 * This structure describes the content of a block in flash
 * that is used for recovery and the bootloader to talk to
 * each other.
 *
 * The command field is updated by linux when it wants to
 * reboot into recovery or to update radio or bootloader firmware.
 * It is also updated by the bootloader when firmware update
 * is complete (to boot into recovery for any final cleanup)
 *
 * The status field is written by the bootloader after the
 * completion of an "update-radio" or "update-hboot" command.
 *
 * The recovery field is only written by linux and used
 * for the system to send a message to recovery or the
 * other way around.
 *
 * The stage field is written by packages which restart themselves
 * multiple times, so that the UI can reflect which invocation of the
 * package it is.  If the value is of the format "#/#" (eg, "1/3"),
 * the UI will add a simple indicator of that status.
 *
 * We used to have slot_suffix field for A/B boot control metadata in
 * this struct, which gets unintentionally cleared by recovery or
 * uncrypt. Move it into struct bootloader_message_ab to avoid the
 * issue.
 */
struct bootloader_message {
    char command[32];
    char status[32];
    char recovery[768];

    // The 'recovery' field used to be 1024 bytes.  It has only ever
    // been used to store the recovery command line, so 768 bytes
    // should be plenty.  We carve off the last 256 bytes to store the
    // stage string (for multistage packages) and possible future
    // expansion.
    char stage[32];

    // The 'reserved' field used to be 224 bytes when it was initially
    // carved off from the 1024-byte recovery field. Bump it up to
    // 1184-byte so that the entire bootloader_message struct rounds up
    // to 2048-byte.
    char reserved[1184];
};

/**
 * We must be cautious when changing the bootloader_message struct size,
 * because A/B-specific fields may end up with different offsets.
 */
#if (__STDC_VERSION__ >= 201112L) || defined(__cplusplus)
static_assert(sizeof(struct bootloader_message) == 2048,
              "struct bootloader_message size changes, which may break A/B devices");
#endif

/**
 * The A/B-specific bootloader message structure (4-KiB).
 *
 * We separate A/B boot control metadata from the regular bootloader
 * message struct and keep it here. Everything that's A/B-specific
 * stays after struct bootloader_message, which should be managed by
 * the A/B-bootloader or boot control HAL.
 *
 * The slot_suffix field is used for A/B implementations where the
 * bootloader does not set the androidboot.ro.boot.slot_suffix kernel
 * commandline parameter. This is used by fs_mgr to mount /system and
 * other partitions with the slotselect flag set in fstab. A/B
 * implementations are free to use all 32 bytes and may store private
 * data past the first NUL-byte in this field. It is encouraged, but
 * not mandatory, to use 'struct bootloader_control' described below.
 */
struct bootloader_message_ab {
    struct bootloader_message message;
    char slot_suffix[32];

    // Round up the entire struct to 4096-byte.
    char reserved[2016];
};

/**
 * Be cautious about the struct size change, in case we put anything post
 * bootloader_message_ab struct (b/29159185).
 */
#if (__STDC_VERSION__ >= 201112L) || defined(__cplusplus)
static_assert(sizeof(struct bootloader_message_ab) == 4096,
              "struct bootloader_message_ab size changes");
#endif

#define BOOT_CTRL_MAGIC   0x42414342 /* Bootloader Control AB */
#define BOOT_CTRL_VERSION 1

struct slot_metadata {
    // Slot priority with 15 meaning highest priority, 1 lowest
    // priority and 0 the slot is unbootable.
    uint8_t priority : 4;
    // Number of times left attempting to boot this slot.
    uint8_t tries_remaining : 3;
    // 1 if this slot has booted successfully, 0 otherwise.
    uint8_t successful_boot : 1;
    // 1 if this slot is corrupted from a dm-verity corruption, 0
    // otherwise.
    uint8_t verity_corrupted : 1;
    // Reserved for further use.
    uint8_t reserved : 7;
} __attribute__((packed));

/* Bootloader Control AB
 *
 * This struct can be used to manage A/B metadata. It is designed to
 * be put in the 'slot_suffix' field of the 'bootloader_message'
 * structure described above. It is encouraged to use the
 * 'bootloader_control' structure to store the A/B metadata, but not
 * mandatory.
 */
struct bootloader_control {
    // NUL terminated active slot suffix.
    char slot_suffix[4];
    // Bootloader Control AB magic number (see BOOT_CTRL_MAGIC).
    uint32_t magic;
    // Version of struct being used (see BOOT_CTRL_VERSION).
    uint8_t version;
    // Number of slots being managed.
    uint8_t nb_slot : 3;
    // Number of times left attempting to boot recovery.
    uint8_t recovery_tries_remaining : 3;
    // Ensure 4-bytes alignment for slot_info field.
    uint8_t reserved0[2];
    // Per-slot information.  Up to 4 slots.
    struct slot_metadata slot_info[4];
    // Reserved for further use.
    uint8_t reserved1[8];
    // CRC32 of all 28 bytes preceding this field (little endian
    // format).
    uint32_t crc32_le;
} __attribute__((packed));

#if (__STDC_VERSION__ >= 201112L) || defined(__cplusplus)
static_assert(sizeof(struct bootloader_control) ==
              sizeof(((struct bootloader_message_ab *)0)->slot_suffix),
              "struct bootloader_control has wrong size");
#endif

/* Read and write the bootloader command from the "misc" partition.
 * These return zero on success.
 */
int get_bootloader_message(struct bootloader_message *out);
int set_bootloader_message(const struct bootloader_message *in);

#ifdef __cplusplus

#include <string>

bool read_wipe_package(size_t size, std::string* out);
#endif

#endif<|MERGE_RESOLUTION|>--- conflicted
+++ resolved
@@ -17,24 +17,20 @@
 #ifndef _RECOVERY_BOOTLOADER_H
 #define _RECOVERY_BOOTLOADER_H
 
-<<<<<<< HEAD
 #include <assert.h>
-
-/* Bootloader Message (2-KiB)
-=======
 #include <stddef.h>
 
 // Spaces used by misc partition are as below:
-// 0   - 2K     Bootloader Message
-// 2K  - 16K    Used by Vendor's bootloader
+// 0   - 2K     For bootloader_message
+// 2K  - 16K    Used by Vendor's bootloader (the 2K - 4K range may be optionally used
+//              as bootloader_message_ab struct)
 // 16K - 64K    Used by uncrypt and recovery to store wipe_package for A/B devices
 // Note that these offsets are admitted by bootloader,recovery and uncrypt, so they
 // are not configurable without changing all of them.
 static const size_t BOOTLOADER_MESSAGE_OFFSET_IN_MISC = 0;
 static const size_t WIPE_PACKAGE_OFFSET_IN_MISC = 16 * 1024;
 
-/* Bootloader Message
->>>>>>> ed4c49c1
+/* Bootloader Message (2-KiB)
  *
  * This structure describes the content of a block in flash
  * that is used for recovery and the bootloader to talk to
