--- conflicted
+++ resolved
@@ -229,15 +229,9 @@
   return android::base::SetProperty(ANDROID_RB_PROPERTY, cmd);
 }
 
-<<<<<<< HEAD
-bool Shutdown() {
-  // "shutdown" doesn't need a "reason" arg nor a comma.
-  return android::base::SetProperty(ANDROID_RB_PROPERTY, "shutdown");
-=======
 bool Shutdown(std::string_view target) {
   std::string cmd = "shutdown," + std::string(target);
   return android::base::SetProperty(ANDROID_RB_PROPERTY, cmd);
->>>>>>> 83815ec5
 }
 
 std::vector<char*> StringVectorToNullTerminatedArray(const std::vector<std::string>& args) {
