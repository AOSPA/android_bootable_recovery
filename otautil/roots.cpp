--- conflicted
+++ resolved
@@ -276,13 +276,10 @@
     }
   }
   return 0;
-<<<<<<< HEAD
-=======
 }
 
 bool HasCache() {
   CHECK(!fstab.empty());
   static bool has_cache = volume_for_mount_point(CACHE_ROOT) != nullptr;
   return has_cache;
->>>>>>> 83815ec5
 }