/*
 * Copyright (C) 2009 The Android Open Source Project
 *
 * Licensed under the Apache License, Version 2.0 (the "License");
 * you may not use this file except in compliance with the License.
 * You may obtain a copy of the License at
 *
 *      http://www.apache.org/licenses/LICENSE-2.0
 *
 * Unless required by applicable law or agreed to in writing, software
 * distributed under the License is distributed on an "AS IS" BASIS,
 * WITHOUT WARRANTIES OR CONDITIONS OF ANY KIND, either express or implied.
 * See the License for the specific language governing permissions and
 * limitations under the License.
 */

#pragma once

#include <stdint.h>
#include <stdio.h>

#include <memory>
#include <string>
#include <string_view>

#include <ziparchive/zip_archive.h>

#include "edify/expr.h"
#include "edify/updater_interface.h"
#include "otautil/error_code.h"
#include "otautil/sysutil.h"

class Updater : public UpdaterInterface {
 public:
  explicit Updater(std::unique_ptr<UpdaterRuntimeInterface> run_time)
      : runtime_(std::move(run_time)) {}

  ~Updater() override;

  // Memory-maps the OTA package and opens it as a zip file. Also sets up the command pipe and
  // UpdaterRuntime.
  bool Init(int fd, const std::string_view package_filename, bool is_retry);

  // Parses and evaluates the updater-script in the OTA package. Reports the error code if the
  // evaluation fails.
  bool RunUpdate();

  // Writes the message to command pipe, adds a new line in the end.
  void WriteToCommandPipe(const std::string_view message, bool flush = false) const override;

  // Sends over the message to recovery to print it on the screen.
  void UiPrint(const std::string_view message) const override;

  std::string FindBlockDeviceName(const std::string_view name) const override;

  UpdaterRuntimeInterface* GetRuntime() const override {
    return runtime_.get();
  }
  ZipArchiveHandle GetPackageHandle() const override {
    return package_handle_;
  }
  std::string GetResult() const override {
    return result_;
  }
<<<<<<< HEAD

  uint8_t* GetMappedPackageAddress() const override {
    return mapped_package_.addr;
  }
=======
  uint8_t* GetMappedPackageAddress() const override {
    return mapped_package_.addr;
  }
  size_t GetMappedPackageLength() const override {
    return mapped_package_.length;
  }
>>>>>>> 83815ec5

 private:
  friend class UpdaterTestBase;
  friend class UpdaterTest;
  // Where in the package we expect to find the edify script to execute.
  // (Note it's "updateR-script", not the older "update-script".)
  static constexpr const char* SCRIPT_NAME = "META-INF/com/google/android/updater-script";

  // Reads the entry |name| in the zip archive and put the result in |content|.
  bool ReadEntryToString(ZipArchiveHandle za, const std::string& entry_name, std::string* content);

  // Parses the error code embedded in state->errmsg; and reports the error code and cause code.
  void ParseAndReportErrorCode(State* state);

  std::unique_ptr<UpdaterRuntimeInterface> runtime_;

  MemMapping mapped_package_;
  ZipArchiveHandle package_handle_{ nullptr };
  std::string updater_script_;

  bool is_retry_{ false };
  std::unique_ptr<FILE, decltype(&fclose)> cmd_pipe_{ nullptr, fclose };

  std::string result_;
  std::vector<std::string> skipped_functions_;
};<|MERGE_RESOLUTION|>--- conflicted
+++ resolved
@@ -62,19 +62,12 @@
   std::string GetResult() const override {
     return result_;
   }
-<<<<<<< HEAD
-
-  uint8_t* GetMappedPackageAddress() const override {
-    return mapped_package_.addr;
-  }
-=======
   uint8_t* GetMappedPackageAddress() const override {
     return mapped_package_.addr;
   }
   size_t GetMappedPackageLength() const override {
     return mapped_package_.length;
   }
->>>>>>> 83815ec5
 
  private:
   friend class UpdaterTestBase;
