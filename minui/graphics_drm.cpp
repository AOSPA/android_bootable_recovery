--- conflicted
+++ resolved
@@ -64,13 +64,13 @@
 
 #include "minui/minui.h"
 
-#define find_prop_id(_res, type, Type, obj_id, prop_name, prop_id)    \
+#define find_prop_id(_res, type, Type, obj_id, prop_name, prop_id, index)    \
   do {                                                                \
     int j = 0;                                                        \
     int prop_count = 0;                                               \
     struct Type *obj = NULL;                                          \
     obj = (_res);                                                     \
-    if (!obj || main_monitor_##type->type##_id != (obj_id)){          \
+    if (!obj || drm[index].monitor_##type->type##_id != (obj_id)){          \
       prop_id = 0;                                                    \
       break;                                                          \
     }                                                                 \
@@ -82,8 +82,8 @@
       0 : obj->props_info[j]->prop_id;                                \
   } while (0)
 
-#define add_prop(res, type, Type, id, id_name, id_val) \
-  find_prop_id(res, type, Type, id, id_name, prop_id); \
+#define add_prop(res, type, Type, id, id_name, id_val, index) \
+  find_prop_id(res, type, Type, id, id_name, prop_id, index); \
   if (prop_id)                                         \
     drmModeAtomicAddProperty(atomic_req, id, prop_id, id_val);
 
@@ -189,11 +189,11 @@
   return 0;
 }
 
-int MinuiBackendDrm::AtomicPopulatePlane(int plane, drmModeAtomicReqPtr atomic_req) {
+int MinuiBackendDrm::AtomicPopulatePlane(int plane, drmModeAtomicReqPtr atomic_req, DrmConnector index) {
   uint32_t src_x, src_y, src_w, src_h;
   uint32_t crtc_x, crtc_y, crtc_w, crtc_h;
-  int width = main_monitor_crtc->mode.hdisplay;
-  int height = main_monitor_crtc->mode.vdisplay;
+  int width = drm[index].monitor_crtc->mode.hdisplay;
+  int height = drm[index].monitor_crtc->mode.vdisplay;
   int zpos = 0;
 
   src_y = 0;
@@ -214,7 +214,7 @@
 
   if (atomic_add_prop_to_plane(plane_res, atomic_req,
                                plane_res[plane].plane->plane_id, "FB_ID",
-                               GRSurfaceDrms[current_buffer]->fb_id))
+                               drm[index].GRSurfaceDrms[drm[index].current_buffer]->fb_id))
     return -EINVAL;
 
   if (atomic_add_prop_to_plane(plane_res, atomic_req,
@@ -251,20 +251,20 @@
 
   if (atomic_add_prop_to_plane(plane_res, atomic_req,
                                plane_res[plane].plane->plane_id, "CRTC_ID",
-                               main_monitor_crtc->crtc_id))
+                               drm[index].monitor_crtc->crtc_id))
     return -EINVAL;
 
   return 0;
 }
 
-int MinuiBackendDrm::TeardownPipeline(drmModeAtomicReqPtr atomic_req) {
+int MinuiBackendDrm::TeardownPipeline(drmModeAtomicReqPtr atomic_req, DrmConnector index) {
   uint32_t i, prop_id;
   int ret;
 
   /* During suspend, tear down pipeline */
-  add_prop(&conn_res, connector, Connector, main_monitor_connector->connector_id, "CRTC_ID", 0);
-  add_prop(&crtc_res, crtc, Crtc, main_monitor_crtc->crtc_id, "MODE_ID", 0);
-  add_prop(&crtc_res, crtc, Crtc, main_monitor_crtc->crtc_id, "ACTIVE", 0);
+  add_prop(&conn_res, connector, Connector, drm[index].monitor_connector->connector_id, "CRTC_ID", 0, index);
+  add_prop(&crtc_res, crtc, Crtc, drm[index].monitor_crtc->crtc_id, "MODE_ID", 0, index);
+  add_prop(&crtc_res, crtc, Crtc, drm[index].monitor_crtc->crtc_id, "ACTIVE", 0, index);
 
   for(i = 0; i < number_of_lms; i++) {
     ret = atomic_add_prop_to_plane(plane_res, atomic_req,
@@ -283,20 +283,20 @@
   return 0;
 }
 
-int MinuiBackendDrm::SetupPipeline(drmModeAtomicReqPtr atomic_req) {
+int MinuiBackendDrm::SetupPipeline(drmModeAtomicReqPtr atomic_req, DrmConnector index) {
   uint32_t i, prop_id;
   int ret;
 
   for(i = 0; i < number_of_lms; i++) {
-    add_prop(&conn_res, connector, Connector, main_monitor_connector->connector_id,
-         "CRTC_ID", main_monitor_crtc->crtc_id);
-    add_prop(&crtc_res, crtc, Crtc, main_monitor_crtc->crtc_id, "MODE_ID", crtc_res.mode_blob_id);
-    add_prop(&crtc_res, crtc, Crtc, main_monitor_crtc->crtc_id, "ACTIVE", 1);
+    add_prop(&conn_res, connector, Connector, drm[index].monitor_connector->connector_id,
+         "CRTC_ID", drm[index].monitor_crtc->crtc_id, index);
+    add_prop(&crtc_res, crtc, Crtc, drm[index].monitor_crtc->crtc_id, "MODE_ID", crtc_res.mode_blob_id, index);
+    add_prop(&crtc_res, crtc, Crtc, drm[index].monitor_crtc->crtc_id, "ACTIVE", 1, index);
   }
 
   /* Setup planes */
   for(i = 0; i < number_of_lms; i++) {
-    ret = AtomicPopulatePlane(i, atomic_req);
+    ret = AtomicPopulatePlane(i, atomic_req, index);
     if (ret < 0) {
       printf("Error populating plane_id = %d\n", plane_res[i].plane->plane_id);
       return ret;
@@ -412,50 +412,12 @@
   return surface;
 }
 
-int MinuiBackendDrm::DrmDisableCrtc(drmModeAtomicReqPtr atomic_req) {
-  return TeardownPipeline(atomic_req);
-}
-
-<<<<<<< HEAD
-int MinuiBackendDrm::DrmEnableCrtc(drmModeAtomicReqPtr atomic_req){
-  return SetupPipeline(atomic_req);
-}
-
-void MinuiBackendDrm::Blank(bool blank) {
-  int ret = 0;
-
-  if (blank == current_blank_state)
-    return;
-
-  drmModeAtomicReqPtr atomic_req = drmModeAtomicAlloc();
-  if (!atomic_req) {
-     printf("Atomic Alloc failed\n");
-     return;
-  }
-
-  if (blank)
-    ret = DrmDisableCrtc(atomic_req);
-  else
-    ret = DrmEnableCrtc(atomic_req);
-
-  if (!ret)
-    ret = drmModeAtomicCommit(drm_fd, atomic_req, DRM_MODE_ATOMIC_ALLOW_MODESET, NULL);
-
-  if (!ret) {
-    printf("Atomic Commit failed, rc = %d\n", ret);
-    current_blank_state = blank;
-=======
-bool MinuiBackendDrm::DrmEnableCrtc(int drm_fd, drmModeCrtc* crtc,
-                                    const std::unique_ptr<GRSurfaceDrm>& surface,
-                                    uint32_t* connector_id) {
-  if (drmModeSetCrtc(drm_fd, crtc->crtc_id, surface->fb_id, 0, 0,  // x,y
-                     connector_id, 1,                              // connector_count
-                     &crtc->mode) != 0) {
-    fprintf(stderr, "Failed to drmModeSetCrtc(%d)\n", *connector_id);
-    return false;
-  }
-
-  return true;
+int MinuiBackendDrm::DrmDisableCrtc(drmModeAtomicReqPtr atomic_req, DrmConnector index) {
+  return TeardownPipeline(atomic_req, index);
+}
+
+int MinuiBackendDrm::DrmEnableCrtc(drmModeAtomicReqPtr atomic_req, DrmConnector index){
+  return SetupPipeline(atomic_req, index);
 }
 
 void MinuiBackendDrm::Blank(bool blank) {
@@ -482,15 +444,28 @@
     return;
   }
 
-  if (blank) {
-    DrmDisableCrtc(drm_fd, drmInterface->monitor_crtc);
-  } else {
-    DrmEnableCrtc(drm_fd, drmInterface->monitor_crtc,
-                  drmInterface->GRSurfaceDrms[drmInterface->current_buffer],
-                  &drmInterface->monitor_connector->connector_id);
-
-    active_display = index;
->>>>>>> a473e4e3
+  int ret = 0;
+
+  if (blank == current_blank_state)
+    return;
+
+  drmModeAtomicReqPtr atomic_req = drmModeAtomicAlloc();
+  if (!atomic_req) {
+     printf("Atomic Alloc failed\n");
+     return;
+  }
+
+  if (blank)
+    ret = DrmDisableCrtc(atomic_req, index);
+  else
+    ret = DrmEnableCrtc(atomic_req, index);
+
+  if (!ret)
+    ret = drmModeAtomicCommit(drm_fd, atomic_req, DRM_MODE_ATOMIC_ALLOW_MODESET, NULL);
+
+  if (!ret) {
+    printf("Atomic Commit failed, rc = %d\n", ret);
+    current_blank_state = blank;
   }
 
   drmModeAtomicFree(atomic_req);
@@ -621,11 +596,11 @@
     if (crtc->crtc_id != main_crtc->crtc_id) {
       // Switching to atomic commit. Given only crtc, we can only set ACTIVE = 0
       // to disable any Nonmain CRTCs
-      find_prop_id(&crtc_res, crtc, Crtc, crtc->crtc_id, "ACTIVE", prop_id);
+      find_prop_id(&crtc_res, crtc, Crtc, crtc->crtc_id, "ACTIVE", prop_id, i);
       if (prop_id == 0)
         return;
 
-      if (drmModeAtomicAddProperty(atomic_req, main_monitor_crtc->crtc_id, prop_id, 0) < 0)
+      if (drmModeAtomicAddProperty(atomic_req, drm[i].monitor_crtc->crtc_id, prop_id, 0) < 0)
         return;
     }
     drmModeFreeCrtc(crtc);
@@ -637,7 +612,7 @@
   drmModeAtomicFree(atomic_req);
 }
 
-void MinuiBackendDrm::UpdatePlaneFB() {
+void MinuiBackendDrm::UpdatePlaneFB(DrmConnector index) {
   uint32_t i, prop_id;
 
   /* Set atomic req */
@@ -650,13 +625,13 @@
   /* Add conn-crtc association property required
    * for driver to recognize quadpipe topology.
    */
-  add_prop(&conn_res, connector, Connector, main_monitor_connector->connector_id,
-           "CRTC_ID", main_monitor_crtc->crtc_id);
+  add_prop(&conn_res, connector, Connector, drm[index].monitor_connector->connector_id,
+           "CRTC_ID", drm[index].monitor_crtc->crtc_id, index);
 
   /* Add property */
   for(i = 0; i < number_of_lms; i++)
     drmModeAtomicAddProperty(atomic_req, plane_res[i].plane->plane_id,
-                             fb_prop_id, GRSurfaceDrms[current_buffer]->fb_id);
+                             fb_prop_id, drm[index].GRSurfaceDrms[drm[index].current_buffer]->fb_id);
 
   /* Commit changes */
   int32_t ret;
@@ -743,7 +718,6 @@
 
   drmModeFreeResources(res);
 
-<<<<<<< HEAD
   drmSetClientCap(drm_fd, DRM_CLIENT_CAP_UNIVERSAL_PLANES, 1);
   drmSetClientCap(drm_fd, DRM_CLIENT_CAP_ATOMIC, 1);
 
@@ -754,7 +728,7 @@
 
   /* Set crtc resources */
   crtc_res.props = drmModeObjectGetProperties(drm_fd,
-                      main_monitor_crtc->crtc_id,
+                      drm[DRM_MAIN].monitor_crtc->crtc_id,
                       DRM_MODE_OBJECT_CRTC);
   if (!crtc_res.props)
     return NULL;
@@ -771,7 +745,7 @@
 
   /* Set connector resources */
   conn_res.props = drmModeObjectGetProperties(drm_fd,
-                     main_monitor_connector->connector_id,
+                     drm[DRM_MAIN].monitor_connector->connector_id,
                      DRM_MODE_OBJECT_CONNECTOR);
   if (!conn_res.props)
     return NULL;
@@ -803,16 +777,6 @@
     if (!plane_res[i].plane)
       return NULL;
   }
-=======
-  // We will likely encounter errors in the backend functions (i.e. Flip) if EnableCrtc fails.
-  if (!DrmEnableCrtc(drm_fd, drm[DRM_MAIN].monitor_crtc, drm[DRM_MAIN].GRSurfaceDrms[1],
-                     &drm[DRM_MAIN].monitor_connector->connector_id)) {
-    return nullptr;
-  }
-
-  return drm[DRM_MAIN].GRSurfaceDrms[0].get();
-}
->>>>>>> a473e4e3
 
   for (uint32_t i = 0; i < number_of_lms; ++i) {
     struct Plane *obj = &plane_res[i];
@@ -829,32 +793,14 @@
       obj->props_info[j] = drmModeGetProperty(drm_fd, obj->props->props[j]);
   }
 
-<<<<<<< HEAD
   drmModeFreePlaneResources(plane_options);
   plane_options = NULL;
 
   /* Setup pipe and blob_id */
-  if (drmModeCreatePropertyBlob(drm_fd, &main_monitor_crtc->mode, sizeof(drmModeModeInfo),
+  if (drmModeCreatePropertyBlob(drm_fd, &drm[DRM_MAIN].monitor_crtc->mode, sizeof(drmModeModeInfo),
       &crtc_res.mode_blob_id)) {
     printf("failed to create mode blob\n");
     return NULL;
-=======
-GRSurface* MinuiBackendDrm::Flip() {
-  GRSurface* surface = NULL;
-  DrmInterface* current_drm = &drm[active_display];
-  bool ongoing_flip = true;
-
-  if (!current_drm->monitor_connector) {
-    fprintf(stderr, "Unsupported. active_display = %d\n", active_display);
-    return nullptr;
-  }
-
-  if (drmModePageFlip(drm_fd, current_drm->monitor_crtc->crtc_id,
-                      current_drm->GRSurfaceDrms[current_drm->current_buffer]->fb_id,
-                      DRM_MODE_PAGE_FLIP_EVENT, &ongoing_flip) != 0) {
-    fprintf(stderr, "Failed to drmModePageFlip, active_display=%d", active_display);
-    return nullptr;
->>>>>>> a473e4e3
   }
 
   /* Save fb_prop_id*/
@@ -864,32 +810,25 @@
 
   Blank(false);
 
-  return GRSurfaceDrms[0].get();
+  return drm[DRM_MAIN].GRSurfaceDrms[0].get();
 }
 
 GRSurface* MinuiBackendDrm::Flip() {
-  UpdatePlaneFB();
-
-  current_drm->current_buffer = 1 - current_drm->current_buffer;
-  surface = current_drm->GRSurfaceDrms[current_drm->current_buffer].get();
-  return surface;
+  UpdatePlaneFB(active_display);
+
+  drm[active_display].current_buffer = 1 - drm[active_display].current_buffer;
+  return drm[active_display].GRSurfaceDrms[drm[active_display].current_buffer].get();
 }
 
 MinuiBackendDrm::~MinuiBackendDrm() {
-<<<<<<< HEAD
+  for (int i = 0; i < DRM_MAX; i++) {
+    if (drm[i].monitor_connector) {
+      drmModeFreeCrtc(drm[i].monitor_crtc);
+      drmModeFreeConnector(drm[i].monitor_connector);
+    }
+  }
   Blank(true);
   drmModeDestroyPropertyBlob(drm_fd, crtc_res.mode_blob_id);
-  drmModeFreeCrtc(main_monitor_crtc);
-  drmModeFreeConnector(main_monitor_connector);
-=======
-  for (int i = 0; i < DRM_MAX; i++) {
-    if (drm[i].monitor_connector) {
-      DrmDisableCrtc(drm_fd, drm[i].monitor_crtc);
-      drmModeFreeCrtc(drm[i].monitor_crtc);
-      drmModeFreeConnector(drm[i].monitor_connector);
-    }
-  }
->>>>>>> a473e4e3
   close(drm_fd);
   drm_fd = -1;
 }