/*
 * Copyright (C) 2008 The Android Open Source Project
 *
 * Licensed under the Apache License, Version 2.0 (the "License");
 * you may not use this file except in compliance with the License.
 * You may obtain a copy of the License at
 *
 *      http://www.apache.org/licenses/LICENSE-2.0
 *
 * Unless required by applicable law or agreed to in writing, software
 * distributed under the License is distributed on an "AS IS" BASIS,
 * WITHOUT WARRANTIES OR CONDITIONS OF ANY KIND, either express or implied.
 * See the License for the specific language governing permissions and
 * limitations under the License.
 */

#include "install/verifier.h"

#include <errno.h>
#include <stdio.h>
#include <stdlib.h>
#include <string.h>

#include <algorithm>
#include <functional>
#include <memory>
#include <vector>

#include <android-base/logging.h>
#include <openssl/bio.h>
#include <openssl/bn.h>
#include <openssl/ecdsa.h>
#include <openssl/evp.h>
#include <openssl/obj_mac.h>
#include <openssl/pem.h>
#include <openssl/rsa.h>
#include <ziparchive/zip_archive.h>

#include "otautil/print_sha1.h"
#include "private/asn1_decoder.h"

/*
 * Simple version of PKCS#7 SignedData extraction. This extracts the
 * signature OCTET STRING to be used for signature verification.
 *
 * For full details, see http://www.ietf.org/rfc/rfc3852.txt
 *
 * The PKCS#7 structure looks like:
 *
 *   SEQUENCE (ContentInfo)
 *     OID (ContentType)
 *     [0] (content)
 *       SEQUENCE (SignedData)
 *         INTEGER (version CMSVersion)
 *         SET (DigestAlgorithmIdentifiers)
 *         SEQUENCE (EncapsulatedContentInfo)
 *         [0] (CertificateSet OPTIONAL)
 *         [1] (RevocationInfoChoices OPTIONAL)
 *         SET (SignerInfos)
 *           SEQUENCE (SignerInfo)
 *             INTEGER (CMSVersion)
 *             SEQUENCE (SignerIdentifier)
 *             SEQUENCE (DigestAlgorithmIdentifier)
 *             SEQUENCE (SignatureAlgorithmIdentifier)
 *             OCTET STRING (SignatureValue)
 */
static bool read_pkcs7(const uint8_t* pkcs7_der, size_t pkcs7_der_len,
                       std::vector<uint8_t>* sig_der) {
  CHECK(sig_der != nullptr);
  sig_der->clear();

  asn1_context ctx(pkcs7_der, pkcs7_der_len);

  std::unique_ptr<asn1_context> pkcs7_seq(ctx.asn1_sequence_get());
  if (pkcs7_seq == nullptr || !pkcs7_seq->asn1_sequence_next()) {
    return false;
  }

  std::unique_ptr<asn1_context> signed_data_app(pkcs7_seq->asn1_constructed_get());
  if (signed_data_app == nullptr) {
    return false;
  }

  std::unique_ptr<asn1_context> signed_data_seq(signed_data_app->asn1_sequence_get());
  if (signed_data_seq == nullptr || !signed_data_seq->asn1_sequence_next() ||
      !signed_data_seq->asn1_sequence_next() || !signed_data_seq->asn1_sequence_next() ||
      !signed_data_seq->asn1_constructed_skip_all()) {
    return false;
  }

  std::unique_ptr<asn1_context> sig_set(signed_data_seq->asn1_set_get());
  if (sig_set == nullptr) {
    return false;
  }

  std::unique_ptr<asn1_context> sig_seq(sig_set->asn1_sequence_get());
  if (sig_seq == nullptr || !sig_seq->asn1_sequence_next() || !sig_seq->asn1_sequence_next() ||
      !sig_seq->asn1_sequence_next() || !sig_seq->asn1_sequence_next()) {
    return false;
  }

  const uint8_t* sig_der_ptr;
  size_t sig_der_length;
  if (!sig_seq->asn1_octet_string_get(&sig_der_ptr, &sig_der_length)) {
    return false;
  }

  sig_der->resize(sig_der_length);
  std::copy(sig_der_ptr, sig_der_ptr + sig_der_length, sig_der->begin());
  return true;
}

int verify_file(VerifierInterface* package, const std::vector<Certificate>& keys) {
  CHECK(package);
  package->SetProgress(0.0);

  // An archive with a whole-file signature will end in six bytes:
  //
  //   (2-byte signature start) $ff $ff (2-byte comment size)
  //
  // (As far as the ZIP format is concerned, these are part of the archive comment.) We start by
  // reading this footer, this tells us how far back from the end we have to start reading to find
  // the whole comment.

#define FOOTER_SIZE 6
  uint64_t length = package->GetPackageSize();

  if (length < FOOTER_SIZE) {
    LOG(ERROR) << "not big enough to contain footer";
    return VERIFY_FAILURE;
  }

  uint8_t footer[FOOTER_SIZE];
  if (!package->ReadFullyAtOffset(footer, FOOTER_SIZE, length - FOOTER_SIZE)) {
    LOG(ERROR) << "Failed to read footer";
    return VERIFY_FAILURE;
  }

  if (footer[2] != 0xff || footer[3] != 0xff) {
    LOG(ERROR) << "footer is wrong";
    return VERIFY_FAILURE;
  }

  size_t comment_size = footer[4] + (footer[5] << 8);
  size_t signature_start = footer[0] + (footer[1] << 8);
  LOG(INFO) << "comment is " << comment_size << " bytes; signature is " << signature_start
            << " bytes from end";

  if (signature_start > comment_size) {
    LOG(ERROR) << "signature start: " << signature_start
               << " is larger than comment size: " << comment_size;
    return VERIFY_FAILURE;
  }

  if (signature_start <= FOOTER_SIZE) {
    LOG(ERROR) << "Signature start is in the footer";
    return VERIFY_FAILURE;
  }

#define EOCD_HEADER_SIZE 22

  // The end-of-central-directory record is 22 bytes plus any comment length.
  size_t eocd_size = comment_size + EOCD_HEADER_SIZE;

  if (length < eocd_size) {
    LOG(ERROR) << "not big enough to contain EOCD";
    return VERIFY_FAILURE;
  }

  // Determine how much of the file is covered by the signature. This is everything except the
  // signature data and length, which includes all of the EOCD except for the comment length field
  // (2 bytes) and the comment data.
  uint64_t signed_len = length - eocd_size + EOCD_HEADER_SIZE - 2;

  uint8_t eocd[eocd_size];
  if (!package->ReadFullyAtOffset(eocd, eocd_size, length - eocd_size)) {
    LOG(ERROR) << "Failed to read EOCD of " << eocd_size << " bytes";
    return VERIFY_FAILURE;
  }

  // If this is really is the EOCD record, it will begin with the magic number $50 $4b $05 $06.
  if (eocd[0] != 0x50 || eocd[1] != 0x4b || eocd[2] != 0x05 || eocd[3] != 0x06) {
    LOG(ERROR) << "signature length doesn't match EOCD marker";
    return VERIFY_FAILURE;
  }

  for (size_t i = 4; i < eocd_size - 3; ++i) {
    if (eocd[i] == 0x50 && eocd[i + 1] == 0x4b && eocd[i + 2] == 0x05 && eocd[i + 3] == 0x06) {
      // If the sequence $50 $4b $05 $06 appears anywhere after the real one, libziparchive will
      // find the later (wrong) one, which could be exploitable. Fail the verification if this
      // sequence occurs anywhere after the real one.
      LOG(ERROR) << "EOCD marker occurs after start of EOCD";
      return VERIFY_FAILURE;
    }
  }

  bool need_sha1 = false;
  bool need_sha256 = false;
  for (const auto& key : keys) {
    switch (key.hash_len) {
      case SHA_DIGEST_LENGTH:
        need_sha1 = true;
        break;
      case SHA256_DIGEST_LENGTH:
        need_sha256 = true;
        break;
    }
  }

  SHA_CTX sha1_ctx;
  SHA256_CTX sha256_ctx;
  SHA1_Init(&sha1_ctx);
  SHA256_Init(&sha256_ctx);

  std::vector<HasherUpdateCallback> hashers;
  if (need_sha1) {
    hashers.emplace_back(
        std::bind(&SHA1_Update, &sha1_ctx, std::placeholders::_1, std::placeholders::_2));
  }
  if (need_sha256) {
    hashers.emplace_back(
        std::bind(&SHA256_Update, &sha256_ctx, std::placeholders::_1, std::placeholders::_2));
  }

  double frac = -1.0;
  uint64_t so_far = 0;
  while (so_far < signed_len) {
    // On a Nexus 5X, experiment showed 16MiB beat 1MiB by 6% faster for a 1196MiB full OTA and
    // 60% for an 89MiB incremental OTA. http://b/28135231.
    uint64_t read_size = std::min<uint64_t>(signed_len - so_far, 16 * MiB);
    package->UpdateHashAtOffset(hashers, so_far, read_size);
    so_far += read_size;

    double f = so_far / static_cast<double>(signed_len);
    if (f > frac + 0.02 || read_size == so_far) {
      package->SetProgress(f);
      frac = f;
    }
  }

  uint8_t sha1[SHA_DIGEST_LENGTH];
  SHA1_Final(sha1, &sha1_ctx);
  uint8_t sha256[SHA256_DIGEST_LENGTH];
  SHA256_Final(sha256, &sha256_ctx);

  const uint8_t* signature = eocd + eocd_size - signature_start;
  size_t signature_size = signature_start - FOOTER_SIZE;

  LOG(INFO) << "signature (offset: " << std::hex << (length - signature_start)
            << ", length: " << signature_size << "): " << print_hex(signature, signature_size);

  std::vector<uint8_t> sig_der;
  if (!read_pkcs7(signature, signature_size, &sig_der)) {
    LOG(ERROR) << "Could not find signature DER block";
    return VERIFY_FAILURE;
  }

  // Check to make sure at least one of the keys matches the signature. Since any key can match,
  // we need to try each before determining a verification failure has happened.
  size_t i = 0;
  for (const auto& key : keys) {
    const uint8_t* hash;
    int hash_nid;
    switch (key.hash_len) {
      case SHA_DIGEST_LENGTH:
        hash = sha1;
        hash_nid = NID_sha1;
        break;
      case SHA256_DIGEST_LENGTH:
        hash = sha256;
        hash_nid = NID_sha256;
        break;
      default:
        continue;
    }

    // The 6 bytes is the "(signature_start) $ff $ff (comment_size)" that the signing tool appends
    // after the signature itself.
    if (key.key_type == Certificate::KEY_TYPE_RSA) {
      if (!RSA_verify(hash_nid, hash, key.hash_len, sig_der.data(), sig_der.size(),
                      key.rsa.get())) {
        LOG(INFO) << "failed to verify against RSA key " << i;
        continue;
      }

      LOG(INFO) << "whole-file signature verified against RSA key " << i;
      return VERIFY_SUCCESS;
    } else if (key.key_type == Certificate::KEY_TYPE_EC && key.hash_len == SHA256_DIGEST_LENGTH) {
      if (!ECDSA_verify(0, hash, key.hash_len, sig_der.data(), sig_der.size(), key.ec.get())) {
        LOG(INFO) << "failed to verify against EC key " << i;
        continue;
      }

      LOG(INFO) << "whole-file signature verified against EC key " << i;
      return VERIFY_SUCCESS;
    } else {
      LOG(INFO) << "Unknown key type " << key.key_type;
    }
    i++;
  }

  if (need_sha1) {
    LOG(INFO) << "SHA-1 digest: " << print_hex(sha1, SHA_DIGEST_LENGTH);
  }
  if (need_sha256) {
    LOG(INFO) << "SHA-256 digest: " << print_hex(sha256, SHA256_DIGEST_LENGTH);
  }
  LOG(ERROR) << "failed to verify whole-file signature";
  return VERIFY_FAILURE;
}

static std::vector<Certificate> IterateZipEntriesAndSearchForKeys(const ZipArchiveHandle& handle) {
  void* cookie;
  int32_t iter_status = StartIteration(handle, &cookie, "", "x509.pem");
  if (iter_status != 0) {
    LOG(ERROR) << "Failed to iterate over entries in the certificate zipfile: "
               << ErrorCodeString(iter_status);
    return {};
  }

  std::vector<Certificate> result;

<<<<<<< HEAD
  std::string name;
=======
  std::string_view name;
>>>>>>> 83815ec5
  ZipEntry entry;
  while ((iter_status = Next(cookie, &entry, &name)) == 0) {
    std::vector<uint8_t> pem_content(entry.uncompressed_length);
    if (int32_t extract_status =
            ExtractToMemory(handle, &entry, pem_content.data(), pem_content.size());
        extract_status != 0) {
      LOG(ERROR) << "Failed to extract " << name;
      return {};
    }

    Certificate cert(0, Certificate::KEY_TYPE_RSA, nullptr, nullptr);
    // Aborts the parsing if we fail to load one of the key file.
    if (!LoadCertificateFromBuffer(pem_content, &cert)) {
      LOG(ERROR) << "Failed to load keys from " << name;
      return {};
    }

    result.emplace_back(std::move(cert));
  }

  if (iter_status != -1) {
    LOG(ERROR) << "Error while iterating over zip entries: " << ErrorCodeString(iter_status);
    return {};
  }

  return result;
}

std::vector<Certificate> LoadKeysFromZipfile(const std::string& zip_name) {
  ZipArchiveHandle handle;
  if (int32_t open_status = OpenArchive(zip_name.c_str(), &handle); open_status != 0) {
    LOG(ERROR) << "Failed to open " << zip_name << ": " << ErrorCodeString(open_status);
    return {};
  }

  std::vector<Certificate> result = IterateZipEntriesAndSearchForKeys(handle);
  CloseArchive(handle);
  return result;
}

bool CheckRSAKey(const std::unique_ptr<RSA, RSADeleter>& rsa) {
  if (!rsa) {
    return false;
  }

  const BIGNUM* out_n;
  const BIGNUM* out_e;
  RSA_get0_key(rsa.get(), &out_n, &out_e, nullptr /* private exponent */);
  auto modulus_bits = BN_num_bits(out_n);
  if (modulus_bits != 2048 && modulus_bits != 4096) {
    LOG(ERROR) << "Modulus should be 2048 or 4096 bits long, actual: " << modulus_bits;
    return false;
  }

  BN_ULONG exponent = BN_get_word(out_e);
  if (exponent != 3 && exponent != 65537) {
    LOG(ERROR) << "Public exponent should be 3 or 65537, actual: " << exponent;
    return false;
  }

  return true;
}

bool CheckECKey(const std::unique_ptr<EC_KEY, ECKEYDeleter>& ec_key) {
  if (!ec_key) {
    return false;
  }

  const EC_GROUP* ec_group = EC_KEY_get0_group(ec_key.get());
  if (!ec_group) {
    LOG(ERROR) << "Failed to get the ec_group from the ec_key";
    return false;
  }
  auto degree = EC_GROUP_get_degree(ec_group);
  if (degree != 256) {
    LOG(ERROR) << "Field size of the ec key should be 256 bits long, actual: " << degree;
    return false;
  }

  return true;
}

bool LoadCertificateFromBuffer(const std::vector<uint8_t>& pem_content, Certificate* cert) {
  std::unique_ptr<BIO, decltype(&BIO_free)> content(
      BIO_new_mem_buf(pem_content.data(), pem_content.size()), BIO_free);

  std::unique_ptr<X509, decltype(&X509_free)> x509(
      PEM_read_bio_X509(content.get(), nullptr, nullptr, nullptr), X509_free);
  if (!x509) {
    LOG(ERROR) << "Failed to read x509 certificate";
    return false;
  }

  int nid = X509_get_signature_nid(x509.get());
  switch (nid) {
    // SignApk has historically accepted md5WithRSA certificates, but treated them as
    // sha1WithRSA anyway. Continue to do so for backwards compatibility.
    case NID_md5WithRSA:
    case NID_md5WithRSAEncryption:
    case NID_sha1WithRSA:
    case NID_sha1WithRSAEncryption:
      cert->hash_len = SHA_DIGEST_LENGTH;
      break;
    case NID_sha256WithRSAEncryption:
    case NID_ecdsa_with_SHA256:
      cert->hash_len = SHA256_DIGEST_LENGTH;
      break;
    default:
      LOG(ERROR) << "Unrecognized signature nid " << OBJ_nid2ln(nid);
      return false;
  }

  std::unique_ptr<EVP_PKEY, decltype(&EVP_PKEY_free)> public_key(X509_get_pubkey(x509.get()),
                                                                 EVP_PKEY_free);
  if (!public_key) {
    LOG(ERROR) << "Failed to extract the public key from x509 certificate";
    return false;
  }

  int key_type = EVP_PKEY_id(public_key.get());
  if (key_type == EVP_PKEY_RSA) {
    cert->key_type = Certificate::KEY_TYPE_RSA;
    cert->ec.reset();
    cert->rsa.reset(EVP_PKEY_get1_RSA(public_key.get()));
    if (!cert->rsa || !CheckRSAKey(cert->rsa)) {
      LOG(ERROR) << "Failed to validate the rsa key info from public key";
      return false;
    }
  } else if (key_type == EVP_PKEY_EC) {
    cert->key_type = Certificate::KEY_TYPE_EC;
    cert->rsa.reset();
    cert->ec.reset(EVP_PKEY_get1_EC_KEY(public_key.get()));
    if (!cert->ec || !CheckECKey(cert->ec)) {
      LOG(ERROR) << "Failed to validate the ec key info from the public key";
      return false;
    }
  } else {
    LOG(ERROR) << "Unrecognized public key type " << OBJ_nid2ln(key_type);
    return false;
  }

  return true;
}<|MERGE_RESOLUTION|>--- conflicted
+++ resolved
@@ -320,11 +320,7 @@
 
   std::vector<Certificate> result;
 
-<<<<<<< HEAD
-  std::string name;
-=======
   std::string_view name;
->>>>>>> 83815ec5
   ZipEntry entry;
   while ((iter_status = Next(cookie, &entry, &name)) == 0) {
     std::vector<uint8_t> pem_content(entry.uncompressed_length);
