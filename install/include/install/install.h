/*
 * Copyright (C) 2007 The Android Open Source Project
 *
 * Licensed under the Apache License, Version 2.0 (the "License");
 * you may not use this file except in compliance with the License.
 * You may obtain a copy of the License at
 *
 *      http://www.apache.org/licenses/LICENSE-2.0
 *
 * Unless required by applicable law or agreed to in writing, software
 * distributed under the License is distributed on an "AS IS" BASIS,
 * WITHOUT WARRANTIES OR CONDITIONS OF ANY KIND, either express or implied.
 * See the License for the specific language governing permissions and
 * limitations under the License.
 */

#pragma once

#include <stddef.h>

#include <map>
#include <string>
#include <vector>

#include <ziparchive/zip_archive.h>

#include "package.h"
#include "recovery_ui/ui.h"

enum InstallResult {
  INSTALL_SUCCESS,
  INSTALL_ERROR,
  INSTALL_CORRUPT,
  INSTALL_NONE,
  INSTALL_SKIPPED,
  INSTALL_RETRY,
  INSTALL_KEY_INTERRUPTED,
  INSTALL_REBOOT,
};

enum class OtaType {
  AB,
  BLOCK,
  BRICK,
};

<<<<<<< HEAD
// Installs the given update package. This function should also wipe the cache partition after a
// successful installation if |should_wipe_cache| is true or an updater command asks to wipe the
// cache.
InstallResult InstallPackage(const std::string& package, bool should_wipe_cache, bool needs_mount,
                             int retry_count, RecoveryUI* ui);
=======
// Installs the given update package. The package_id is a string provided by the caller (e.g. the
// package path) to identify the package and log to last_install. This function should also wipe the
// cache partition after a successful installation if |should_wipe_cache| is true or an updater
// command asks to wipe the cache.
InstallResult InstallPackage(Package* package, const std::string_view package_id,
                             bool should_wipe_cache, int retry_count, RecoveryUI* ui);
>>>>>>> 83815ec5

// Verifies the package by ota keys. Returns true if the package is verified successfully,
// otherwise returns false.
bool verify_package(Package* package, RecoveryUI* ui);

// Reads meta data file of the package; parses each line in the format "key=value"; and writes the
// result to |metadata|. Return true if succeed, otherwise return false.
bool ReadMetadataFromPackage(ZipArchiveHandle zip, std::map<std::string, std::string>* metadata);

// Verifies the compatibility info in a Treble-compatible package. Returns true directly if the
// entry doesn't exist.
bool verify_package_compatibility(ZipArchiveHandle package_zip);

// Checks if the metadata in the OTA package has expected values. Mandatory checks: ota-type,
// pre-device and serial number (if presents). A/B OTA specific checks: pre-build version,
// fingerprint, timestamp.
bool CheckPackageMetadata(const std::map<std::string, std::string>& metadata, OtaType ota_type);<|MERGE_RESOLUTION|>--- conflicted
+++ resolved
@@ -44,20 +44,12 @@
   BRICK,
 };
 
-<<<<<<< HEAD
-// Installs the given update package. This function should also wipe the cache partition after a
-// successful installation if |should_wipe_cache| is true or an updater command asks to wipe the
-// cache.
-InstallResult InstallPackage(const std::string& package, bool should_wipe_cache, bool needs_mount,
-                             int retry_count, RecoveryUI* ui);
-=======
 // Installs the given update package. The package_id is a string provided by the caller (e.g. the
 // package path) to identify the package and log to last_install. This function should also wipe the
 // cache partition after a successful installation if |should_wipe_cache| is true or an updater
 // command asks to wipe the cache.
 InstallResult InstallPackage(Package* package, const std::string_view package_id,
                              bool should_wipe_cache, int retry_count, RecoveryUI* ui);
->>>>>>> 83815ec5
 
 // Verifies the package by ota keys. Returns true if the package is verified successfully,
 // otherwise returns false.
