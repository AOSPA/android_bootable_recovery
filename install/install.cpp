/*
 * Copyright (C) 2007 The Android Open Source Project
 *
 * Licensed under the Apache License, Version 2.0 (the "License");
 * you may not use this file except in compliance with the License.
 * You may obtain a copy of the License at
 *
 *      http://www.apache.org/licenses/LICENSE-2.0
 *
 * Unless required by applicable law or agreed to in writing, software
 * distributed under the License is distributed on an "AS IS" BASIS,
 * WITHOUT WARRANTIES OR CONDITIONS OF ANY KIND, either express or implied.
 * See the License for the specific language governing permissions and
 * limitations under the License.
 */

#include "install/install.h"

#include <ctype.h>
#include <errno.h>
#include <fcntl.h>
#include <inttypes.h>
#include <limits.h>
#include <string.h>
#include <sys/stat.h>
#include <sys/wait.h>
#include <unistd.h>

#include <algorithm>
#include <atomic>
#include <chrono>
#include <condition_variable>
#include <functional>
#include <limits>
#include <mutex>
#include <thread>
#include <vector>

#include <android-base/file.h>
#include <android-base/logging.h>
#include <android-base/parsedouble.h>
#include <android-base/parseint.h>
#include <android-base/properties.h>
#include <android-base/stringprintf.h>
#include <android-base/strings.h>
#include <android-base/unique_fd.h>
#include <vintf/VintfObjectRecovery.h>

#include "install/package.h"
#include "install/verifier.h"
#include "install/wipe_data.h"
#include "otautil/error_code.h"
#include "otautil/paths.h"
#include "otautil/roots.h"
#include "otautil/sysutil.h"
#include "otautil/thermalutil.h"
#include "private/setup_commands.h"
#include "recovery_ui/ui.h"

using namespace std::chrono_literals;

static constexpr int kRecoveryApiVersion = 3;
// Assert the version defined in code and in Android.mk are consistent.
static_assert(kRecoveryApiVersion == RECOVERY_API_VERSION, "Mismatching recovery API versions.");

// Default allocation of progress bar segments to operations
static constexpr int VERIFICATION_PROGRESS_TIME = 60;
static constexpr float VERIFICATION_PROGRESS_FRACTION = 0.25;

static std::condition_variable finish_log_temperature;

bool ReadMetadataFromPackage(ZipArchiveHandle zip, std::map<std::string, std::string>* metadata) {
  CHECK(metadata != nullptr);

  static constexpr const char* METADATA_PATH = "META-INF/com/android/metadata";
  ZipEntry entry;
  if (FindEntry(zip, METADATA_PATH, &entry) != 0) {
    LOG(ERROR) << "Failed to find " << METADATA_PATH;
    return false;
  }

  uint32_t length = entry.uncompressed_length;
  std::string metadata_string(length, '\0');
  int32_t err =
      ExtractToMemory(zip, &entry, reinterpret_cast<uint8_t*>(&metadata_string[0]), length);
  if (err != 0) {
    LOG(ERROR) << "Failed to extract " << METADATA_PATH << ": " << ErrorCodeString(err);
    return false;
  }

  for (const std::string& line : android::base::Split(metadata_string, "\n")) {
    size_t eq = line.find('=');
    if (eq != std::string::npos) {
      metadata->emplace(android::base::Trim(line.substr(0, eq)),
                        android::base::Trim(line.substr(eq + 1)));
    }
  }

  return true;
}

// Gets the value for the given key in |metadata|. Returns an emtpy string if the key isn't
// present.
static std::string get_value(const std::map<std::string, std::string>& metadata,
                             const std::string& key) {
  const auto& it = metadata.find(key);
  return (it == metadata.end()) ? "" : it->second;
}

static std::string OtaTypeToString(OtaType type) {
  switch (type) {
    case OtaType::AB:
      return "AB";
    case OtaType::BLOCK:
      return "BLOCK";
    case OtaType::BRICK:
      return "BRICK";
  }
}

// Read the build.version.incremental of src/tgt from the metadata and log it to last_install.
static void ReadSourceTargetBuild(const std::map<std::string, std::string>& metadata,
                                  std::vector<std::string>* log_buffer) {
  // Examples of the pre-build and post-build strings in metadata:
  //   pre-build-incremental=2943039
  //   post-build-incremental=2951741
  auto source_build = get_value(metadata, "pre-build-incremental");
  if (!source_build.empty()) {
    log_buffer->push_back("source_build: " + source_build);
  }

  auto target_build = get_value(metadata, "post-build-incremental");
  if (!target_build.empty()) {
    log_buffer->push_back("target_build: " + target_build);
  }
}

// Checks the build version, fingerprint and timestamp in the metadata of the A/B package.
// Downgrading is not allowed unless explicitly enabled in the package and only for
// incremental packages.
static bool CheckAbSpecificMetadata(const std::map<std::string, std::string>& metadata) {
  // Incremental updates should match the current build.
  auto device_pre_build = android::base::GetProperty("ro.build.version.incremental", "");
  auto pkg_pre_build = get_value(metadata, "pre-build-incremental");
  if (!pkg_pre_build.empty() && pkg_pre_build != device_pre_build) {
    LOG(ERROR) << "Package is for source build " << pkg_pre_build << " but expected "
               << device_pre_build;
    return false;
  }

  auto device_fingerprint = android::base::GetProperty("ro.build.fingerprint", "");
  auto pkg_pre_build_fingerprint = get_value(metadata, "pre-build");
  if (!pkg_pre_build_fingerprint.empty() && pkg_pre_build_fingerprint != device_fingerprint) {
    LOG(ERROR) << "Package is for source build " << pkg_pre_build_fingerprint << " but expected "
               << device_fingerprint;
    return false;
  }

  // Check for downgrade version.
  int64_t build_timestamp =
      android::base::GetIntProperty("ro.build.date.utc", std::numeric_limits<int64_t>::max());
  int64_t pkg_post_timestamp = 0;
  // We allow to full update to the same version we are running, in case there
  // is a problem with the current copy of that version.
  auto pkg_post_timestamp_string = get_value(metadata, "post-timestamp");
  if (pkg_post_timestamp_string.empty() ||
      !android::base::ParseInt(pkg_post_timestamp_string, &pkg_post_timestamp) ||
      pkg_post_timestamp < build_timestamp) {
    if (get_value(metadata, "ota-downgrade") != "yes") {
      LOG(ERROR) << "Update package is older than the current build, expected a build "
                    "newer than timestamp "
                 << build_timestamp << " but package has timestamp " << pkg_post_timestamp
                 << " and downgrade not allowed.";
      return false;
    }
    if (pkg_pre_build_fingerprint.empty()) {
      LOG(ERROR) << "Downgrade package must have a pre-build version set, not allowed.";
      return false;
    }
  }

  return true;
}

bool CheckPackageMetadata(const std::map<std::string, std::string>& metadata, OtaType ota_type) {
  auto package_ota_type = get_value(metadata, "ota-type");
  auto expected_ota_type = OtaTypeToString(ota_type);
  if (ota_type != OtaType::AB && ota_type != OtaType::BRICK) {
    LOG(INFO) << "Skip package metadata check for ota type " << expected_ota_type;
    return true;
  }

  if (package_ota_type != expected_ota_type) {
    LOG(ERROR) << "Unexpected ota package type, expects " << expected_ota_type << ", actual "
               << package_ota_type;
    return false;
  }

  auto device = android::base::GetProperty("ro.product.device", "");
  auto pkg_device = get_value(metadata, "pre-device");
  if (pkg_device != device || pkg_device.empty()) {
    LOG(ERROR) << "Package is for product " << pkg_device << " but expected " << device;
    return false;
  }

  // We allow the package to not have any serialno; and we also allow it to carry multiple serial
  // numbers split by "|"; e.g. serialno=serialno1|serialno2|serialno3 ... We will fail the
  // verification if the device's serialno doesn't match any of these carried numbers.
  auto pkg_serial_no = get_value(metadata, "serialno");
  if (!pkg_serial_no.empty()) {
    auto device_serial_no = android::base::GetProperty("ro.serialno", "");
    bool serial_number_match = false;
    for (const auto& number : android::base::Split(pkg_serial_no, "|")) {
      if (device_serial_no == android::base::Trim(number)) {
        serial_number_match = true;
      }
    }
    if (!serial_number_match) {
      LOG(ERROR) << "Package is for serial " << pkg_serial_no;
      return false;
    }
  }

  if (ota_type == OtaType::AB) {
    return CheckAbSpecificMetadata(metadata);
  }

  return true;
}

bool SetUpAbUpdateCommands(const std::string& package, ZipArchiveHandle zip, int status_fd,
                           std::vector<std::string>* cmd) {
  CHECK(cmd != nullptr);

  // For A/B updates we extract the payload properties to a buffer and obtain the RAW payload offset
  // in the zip file.
  static constexpr const char* AB_OTA_PAYLOAD_PROPERTIES = "payload_properties.txt";
  ZipEntry properties_entry;
  if (FindEntry(zip, AB_OTA_PAYLOAD_PROPERTIES, &properties_entry) != 0) {
    LOG(ERROR) << "Failed to find " << AB_OTA_PAYLOAD_PROPERTIES;
    return false;
  }
  uint32_t properties_entry_length = properties_entry.uncompressed_length;
  std::vector<uint8_t> payload_properties(properties_entry_length);
  int32_t err =
      ExtractToMemory(zip, &properties_entry, payload_properties.data(), properties_entry_length);
  if (err != 0) {
    LOG(ERROR) << "Failed to extract " << AB_OTA_PAYLOAD_PROPERTIES << ": " << ErrorCodeString(err);
    return false;
  }

  static constexpr const char* AB_OTA_PAYLOAD = "payload.bin";
  ZipEntry payload_entry;
  if (FindEntry(zip, AB_OTA_PAYLOAD, &payload_entry) != 0) {
    LOG(ERROR) << "Failed to find " << AB_OTA_PAYLOAD;
    return false;
  }
  long payload_offset = payload_entry.offset;
  *cmd = {
    "/system/bin/update_engine_sideload",
    "--payload=file://" + package,
    android::base::StringPrintf("--offset=%ld", payload_offset),
    "--headers=" + std::string(payload_properties.begin(), payload_properties.end()),
    android::base::StringPrintf("--status_fd=%d", status_fd),
  };
  return true;
}

bool SetUpNonAbUpdateCommands(const std::string& package, ZipArchiveHandle zip, int retry_count,
                              int status_fd, std::vector<std::string>* cmd) {
  CHECK(cmd != nullptr);

  // In non-A/B updates we extract the update binary from the package.
  static constexpr const char* UPDATE_BINARY_NAME = "META-INF/com/google/android/update-binary";
  ZipEntry binary_entry;
  if (FindEntry(zip, UPDATE_BINARY_NAME, &binary_entry) != 0) {
    LOG(ERROR) << "Failed to find update binary " << UPDATE_BINARY_NAME;
    return false;
  }

  const std::string binary_path = Paths::Get().temporary_update_binary();
  unlink(binary_path.c_str());
  android::base::unique_fd fd(
      open(binary_path.c_str(), O_CREAT | O_WRONLY | O_TRUNC | O_CLOEXEC, 0755));
  if (fd == -1) {
    PLOG(ERROR) << "Failed to create " << binary_path;
    return false;
  }

  if (auto error = ExtractEntryToFile(zip, &binary_entry, fd); error != 0) {
    LOG(ERROR) << "Failed to extract " << UPDATE_BINARY_NAME << ": " << ErrorCodeString(error);
    return false;
  }

  // When executing the update binary contained in the package, the arguments passed are:
  //   - the version number for this interface
  //   - an FD to which the program can write in order to update the progress bar.
  //   - the name of the package zip file.
  //   - an optional argument "retry" if this update is a retry of a failed update attempt.
  *cmd = {
    binary_path,
    std::to_string(kRecoveryApiVersion),
    std::to_string(status_fd),
    package,
  };
  if (retry_count > 0) {
    cmd->push_back("retry");
  }
  return true;
}

static void log_max_temperature(int* max_temperature, const std::atomic<bool>& logger_finished) {
  CHECK(max_temperature != nullptr);
  std::mutex mtx;
  std::unique_lock<std::mutex> lck(mtx);
  while (!logger_finished.load() &&
         finish_log_temperature.wait_for(lck, 20s) == std::cv_status::timeout) {
    *max_temperature = std::max(*max_temperature, GetMaxValueFromThermalZone());
  }
}

// If the package contains an update binary, extract it and run it.
static InstallResult TryUpdateBinary(const std::string& package, ZipArchiveHandle zip,
                                     bool* wipe_cache, std::vector<std::string>* log_buffer,
                                     int retry_count, int* max_temperature, RecoveryUI* ui) {
  std::map<std::string, std::string> metadata;
  if (!ReadMetadataFromPackage(zip, &metadata)) {
    LOG(ERROR) << "Failed to parse metadata in the zip file";
    return INSTALL_CORRUPT;
  }

  bool is_ab = android::base::GetBoolProperty("ro.build.ab_update", false);
  // Verify against the metadata in the package first.
  if (is_ab && !CheckPackageMetadata(metadata, OtaType::AB)) {
    log_buffer->push_back(android::base::StringPrintf("error: %d", kUpdateBinaryCommandFailure));
    return INSTALL_ERROR;
  }

  ReadSourceTargetBuild(metadata, log_buffer);

  // The updater in child process writes to the pipe to communicate with recovery.
  android::base::unique_fd pipe_read, pipe_write;
  // Explicitly disable O_CLOEXEC using 0 as the flags (last) parameter to Pipe
  // so that the child updater process will recieve a non-closed fd.
  if (!android::base::Pipe(&pipe_read, &pipe_write, 0)) {
    PLOG(ERROR) << "Failed to create pipe for updater-recovery communication";
    return INSTALL_CORRUPT;
  }

  // The updater-recovery communication protocol.
  //
  //   progress <frac> <secs>
  //       fill up the next <frac> part of of the progress bar over <secs> seconds. If <secs> is
  //       zero, use `set_progress` commands to manually control the progress of this segment of the
  //       bar.
  //
  //   set_progress <frac>
  //       <frac> should be between 0.0 and 1.0; sets the progress bar within the segment defined by
  //       the most recent progress command.
  //
  //   ui_print <string>
  //       display <string> on the screen.
  //
  //   wipe_cache
  //       a wipe of cache will be performed following a successful installation.
  //
  //   clear_display
  //       turn off the text display.
  //
  //   enable_reboot
  //       packages can explicitly request that they want the user to be able to reboot during
  //       installation (useful for debugging packages that don't exit).
  //
  //   retry_update
  //       updater encounters some issue during the update. It requests a reboot to retry the same
  //       package automatically.
  //
  //   log <string>
  //       updater requests logging the string (e.g. cause of the failure).
  //

  std::vector<std::string> args;
  if (auto setup_result =
          is_ab ? SetUpAbUpdateCommands(package, zip, pipe_write.get(), &args)
                : SetUpNonAbUpdateCommands(package, zip, retry_count, pipe_write.get(), &args);
      !setup_result) {
    log_buffer->push_back(android::base::StringPrintf("error: %d", kUpdateBinaryCommandFailure));
    return INSTALL_CORRUPT;
  }

  pid_t pid = fork();
  if (pid == -1) {
    PLOG(ERROR) << "Failed to fork update binary";
    log_buffer->push_back(android::base::StringPrintf("error: %d", kForkUpdateBinaryFailure));
    return INSTALL_ERROR;
  }

  if (pid == 0) {
    umask(022);
    pipe_read.reset();

    // Convert the std::string vector to a NULL-terminated char* vector suitable for execv.
    auto chr_args = StringVectorToNullTerminatedArray(args);
    execv(chr_args[0], chr_args.data());
    // We shouldn't use LOG/PLOG in the forked process, since they may cause the child process to
    // hang. This deadlock results from an improperly copied mutex in the ui functions.
    // (Bug: 34769056)
    fprintf(stdout, "E:Can't run %s (%s)\n", chr_args[0], strerror(errno));
    _exit(EXIT_FAILURE);
  }
  pipe_write.reset();

  std::atomic<bool> logger_finished(false);
  std::thread temperature_logger(log_max_temperature, max_temperature, std::ref(logger_finished));

  *wipe_cache = false;
  bool retry_update = false;

  char buffer[1024];
  FILE* from_child = android::base::Fdopen(std::move(pipe_read), "r");
  while (fgets(buffer, sizeof(buffer), from_child) != nullptr) {
    std::string line(buffer);
    size_t space = line.find_first_of(" \n");
    std::string command(line.substr(0, space));
    if (command.empty()) continue;

    // Get rid of the leading and trailing space and/or newline.
    std::string args = space == std::string::npos ? "" : android::base::Trim(line.substr(space));

    if (command == "progress") {
      std::vector<std::string> tokens = android::base::Split(args, " ");
      double fraction;
      int seconds;
      if (tokens.size() == 2 && android::base::ParseDouble(tokens[0].c_str(), &fraction) &&
          android::base::ParseInt(tokens[1], &seconds)) {
        ui->ShowProgress(fraction * (1 - VERIFICATION_PROGRESS_FRACTION), seconds);
      } else {
        LOG(ERROR) << "invalid \"progress\" parameters: " << line;
      }
    } else if (command == "set_progress") {
      std::vector<std::string> tokens = android::base::Split(args, " ");
      double fraction;
      if (tokens.size() == 1 && android::base::ParseDouble(tokens[0].c_str(), &fraction)) {
        ui->SetProgress(fraction);
      } else {
        LOG(ERROR) << "invalid \"set_progress\" parameters: " << line;
      }
    } else if (command == "ui_print") {
      ui->PrintOnScreenOnly("%s\n", args.c_str());
      fflush(stdout);
    } else if (command == "wipe_cache") {
      *wipe_cache = true;
    } else if (command == "clear_display") {
      ui->SetBackground(RecoveryUI::NONE);
    } else if (command == "enable_reboot") {
      // packages can explicitly request that they want the user
      // to be able to reboot during installation (useful for
      // debugging packages that don't exit).
      ui->SetEnableReboot(true);
    } else if (command == "retry_update") {
      retry_update = true;
    } else if (command == "log") {
      if (!args.empty()) {
        // Save the logging request from updater and write to last_install later.
        log_buffer->push_back(args);
      } else {
        LOG(ERROR) << "invalid \"log\" parameters: " << line;
      }
    } else {
      LOG(ERROR) << "unknown command [" << command << "]";
    }
  }
  fclose(from_child);

  int status;
  waitpid(pid, &status, 0);

  logger_finished.store(true);
  finish_log_temperature.notify_one();
  temperature_logger.join();

  if (retry_update) {
    return INSTALL_RETRY;
  }
  if (WIFEXITED(status)) {
    if (WEXITSTATUS(status) != EXIT_SUCCESS) {
      LOG(ERROR) << "Error in " << package << " (status " << WEXITSTATUS(status) << ")";
      return INSTALL_ERROR;
    }
  } else if (WIFSIGNALED(status)) {
    LOG(ERROR) << "Error in " << package << " (killed by signal " << WTERMSIG(status) << ")";
    return INSTALL_ERROR;
  } else {
    LOG(FATAL) << "Invalid status code " << status;
  }

  return INSTALL_SUCCESS;
}

// Verifes the compatibility info in a Treble-compatible package. Returns true directly if the
// entry doesn't exist. Note that the compatibility info is packed in a zip file inside the OTA
// package.
bool verify_package_compatibility(ZipArchiveHandle package_zip) {
  LOG(INFO) << "Verifying package compatibility...";

  static constexpr const char* COMPATIBILITY_ZIP_ENTRY = "compatibility.zip";
  ZipEntry compatibility_entry;
  if (FindEntry(package_zip, COMPATIBILITY_ZIP_ENTRY, &compatibility_entry) != 0) {
    LOG(INFO) << "Package doesn't contain " << COMPATIBILITY_ZIP_ENTRY << " entry";
    return true;
  }

  std::string zip_content(compatibility_entry.uncompressed_length, '\0');
  int32_t ret;
  if ((ret = ExtractToMemory(package_zip, &compatibility_entry,
                             reinterpret_cast<uint8_t*>(&zip_content[0]),
                             compatibility_entry.uncompressed_length)) != 0) {
    LOG(ERROR) << "Failed to read " << COMPATIBILITY_ZIP_ENTRY << ": " << ErrorCodeString(ret);
    return false;
  }

  ZipArchiveHandle zip_handle;
  ret = OpenArchiveFromMemory(static_cast<void*>(const_cast<char*>(zip_content.data())),
                              zip_content.size(), COMPATIBILITY_ZIP_ENTRY, &zip_handle);
  if (ret != 0) {
    LOG(ERROR) << "Failed to OpenArchiveFromMemory: " << ErrorCodeString(ret);
    return false;
  }

  // Iterate all the entries inside COMPATIBILITY_ZIP_ENTRY and read the contents.
  void* cookie;
  ret = StartIteration(zip_handle, &cookie);
  if (ret != 0) {
    LOG(ERROR) << "Failed to start iterating zip entries: " << ErrorCodeString(ret);
    CloseArchive(zip_handle);
    return false;
  }
  std::unique_ptr<void, decltype(&EndIteration)> guard(cookie, EndIteration);

  std::vector<std::string> compatibility_info;
  ZipEntry info_entry;
  std::string info_name;
  while (Next(cookie, &info_entry, &info_name) == 0) {
    std::string content(info_entry.uncompressed_length, '\0');
    int32_t ret = ExtractToMemory(zip_handle, &info_entry, reinterpret_cast<uint8_t*>(&content[0]),
                                  info_entry.uncompressed_length);
    if (ret != 0) {
      LOG(ERROR) << "Failed to read " << info_name << ": " << ErrorCodeString(ret);
      CloseArchive(zip_handle);
      return false;
    }
    compatibility_info.emplace_back(std::move(content));
  }
  CloseArchive(zip_handle);

  // VintfObjectRecovery::CheckCompatibility returns zero on success.
  std::string err;
  int result = android::vintf::VintfObjectRecovery::CheckCompatibility(compatibility_info, &err);
  if (result == 0) {
    return true;
  }

  LOG(ERROR) << "Failed to verify package compatibility (result " << result << "): " << err;
  return false;
}

static InstallResult VerifyAndInstallPackage(const std::string& path, bool* wipe_cache,
                                             bool needs_mount, std::vector<std::string>* log_buffer,
                                             int retry_count, int* max_temperature,
                                             RecoveryUI* ui) {
  ui->SetBackground(RecoveryUI::INSTALLING_UPDATE);
  ui->Print("Finding update package...\n");
  // Give verification half the progress bar...
  ui->SetProgressType(RecoveryUI::DETERMINATE);
  ui->ShowProgress(VERIFICATION_PROGRESS_FRACTION, VERIFICATION_PROGRESS_TIME);
  LOG(INFO) << "Update location: " << path;

  // Map the update package into memory.
  ui->Print("Opening update package...\n");

  if (needs_mount) {
    if (path[0] == '@') {
      ensure_path_mounted(path.substr(1));
    } else {
      ensure_path_mounted(path);
    }
  }

  auto package = Package::CreateMemoryPackage(
      path, std::bind(&RecoveryUI::SetProgress, ui, std::placeholders::_1));
  if (!package) {
    log_buffer->push_back(android::base::StringPrintf("error: %d", kMapFileFailure));
    return INSTALL_CORRUPT;
  }

  // Verify package.
  if (!verify_package(package.get(), ui)) {
    log_buffer->push_back(android::base::StringPrintf("error: %d", kZipVerificationFailure));
    return INSTALL_CORRUPT;
  }

  // Try to open the package.
  ZipArchiveHandle zip = package->GetZipArchiveHandle();
  if (!zip) {
    log_buffer->push_back(android::base::StringPrintf("error: %d", kZipOpenFailure));
    return INSTALL_CORRUPT;
  }

  // Additionally verify the compatibility of the package if it's a fresh install.
  if (retry_count == 0 && !verify_package_compatibility(zip)) {
    log_buffer->push_back(android::base::StringPrintf("error: %d", kPackageCompatibilityFailure));
    return INSTALL_CORRUPT;
  }

  // Verify and install the contents of the package.
  ui->Print("Installing update...\n");
  if (retry_count > 0) {
    ui->Print("Retry attempt: %d\n", retry_count);
  }
  ui->SetEnableReboot(false);
  auto result =
      TryUpdateBinary(path, zip, wipe_cache, log_buffer, retry_count, max_temperature, ui);
  ui->SetEnableReboot(true);
  ui->Print("\n");

  return result;
}

InstallResult InstallPackage(const std::string& path, bool should_wipe_cache, bool needs_mount,
                             int retry_count, RecoveryUI* ui) {
  CHECK(!path.empty());

  auto start = std::chrono::system_clock::now();

  int start_temperature = GetMaxValueFromThermalZone();
  int max_temperature = start_temperature;

<<<<<<< HEAD
  int result = 0;
=======
  InstallResult result;
>>>>>>> 7ddf412d
  std::vector<std::string> log_buffer;
  if (needs_mount == true)
          result = setup_install_mounts();
  if (result != 0 ) {
    LOG(ERROR) << "failed to set up expected mounts for install; aborting";
    result = INSTALL_ERROR;
  } else {
    bool updater_wipe_cache = false;
    result = VerifyAndInstallPackage(path, &updater_wipe_cache, needs_mount, &log_buffer,
                                     retry_count, &max_temperature, ui);
    should_wipe_cache = should_wipe_cache || updater_wipe_cache;
  }

  // Measure the time spent to apply OTA update in seconds.
  std::chrono::duration<double> duration = std::chrono::system_clock::now() - start;
  int time_total = static_cast<int>(duration.count());

  bool has_cache = volume_for_mount_point("/cache") != nullptr;
  // Skip logging the uncrypt_status on devices without /cache.
  if (has_cache) {
    static constexpr const char* UNCRYPT_STATUS = "/cache/recovery/uncrypt_status";
    if (ensure_path_mounted(UNCRYPT_STATUS) != 0) {
      LOG(WARNING) << "Can't mount " << UNCRYPT_STATUS;
    } else {
      std::string uncrypt_status;
      if (!android::base::ReadFileToString(UNCRYPT_STATUS, &uncrypt_status)) {
        PLOG(WARNING) << "failed to read uncrypt status";
      } else if (!android::base::StartsWith(uncrypt_status, "uncrypt_")) {
        LOG(WARNING) << "corrupted uncrypt_status: " << uncrypt_status;
      } else {
        log_buffer.push_back(android::base::Trim(uncrypt_status));
      }
    }
  }

  // The first two lines need to be the package name and install result.
  std::vector<std::string> log_header = {
    path,
    result == INSTALL_SUCCESS ? "1" : "0",
    "time_total: " + std::to_string(time_total),
    "retry: " + std::to_string(retry_count),
  };

  int end_temperature = GetMaxValueFromThermalZone();
  max_temperature = std::max(end_temperature, max_temperature);
  if (start_temperature > 0) {
    log_buffer.push_back("temperature_start: " + std::to_string(start_temperature));
  }
  if (end_temperature > 0) {
    log_buffer.push_back("temperature_end: " + std::to_string(end_temperature));
  }
  if (max_temperature > 0) {
    log_buffer.push_back("temperature_max: " + std::to_string(max_temperature));
  }

  std::string log_content =
      android::base::Join(log_header, "\n") + "\n" + android::base::Join(log_buffer, "\n") + "\n";
  const std::string& install_file = Paths::Get().temporary_install_file();
  if (!android::base::WriteStringToFile(log_content, install_file)) {
    PLOG(ERROR) << "failed to write " << install_file;
  }

  // Write a copy into last_log.
  LOG(INFO) << log_content;

  if (result == INSTALL_SUCCESS && should_wipe_cache) {
    if (!WipeCache(ui, nullptr)) {
      result = INSTALL_ERROR;
    }
  }

  return result;
}

bool verify_package(Package* package, RecoveryUI* ui) {
  static constexpr const char* CERTIFICATE_ZIP_FILE = "/system/etc/security/otacerts.zip";
  std::vector<Certificate> loaded_keys = LoadKeysFromZipfile(CERTIFICATE_ZIP_FILE);
  if (loaded_keys.empty()) {
    LOG(ERROR) << "Failed to load keys";
    return false;
  }
  LOG(INFO) << loaded_keys.size() << " key(s) loaded from " << CERTIFICATE_ZIP_FILE;

  // Verify package.
  ui->Print("Verifying update package...\n");
  auto t0 = std::chrono::system_clock::now();
  int err = verify_file(package, loaded_keys);
  std::chrono::duration<double> duration = std::chrono::system_clock::now() - t0;
  ui->Print("Update package verification took %.1f s (result %d).\n", duration.count(), err);
  if (err != VERIFY_SUCCESS) {
    LOG(ERROR) << "Signature verification failed";
    LOG(ERROR) << "error: " << kZipVerificationFailure;
    return false;
  }
  return true;
}<|MERGE_RESOLUTION|>--- conflicted
+++ resolved
@@ -635,15 +635,9 @@
   int start_temperature = GetMaxValueFromThermalZone();
   int max_temperature = start_temperature;
 
-<<<<<<< HEAD
-  int result = 0;
-=======
   InstallResult result;
->>>>>>> 7ddf412d
   std::vector<std::string> log_buffer;
-  if (needs_mount == true)
-          result = setup_install_mounts();
-  if (result != 0 ) {
+  if (needs_mount == true && setup_install_mounts() != 0) {
     LOG(ERROR) << "failed to set up expected mounts for install; aborting";
     result = INSTALL_ERROR;
   } else {
