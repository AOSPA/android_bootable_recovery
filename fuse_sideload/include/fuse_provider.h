/*
 * Copyright (C) 2019 The Android Open Source Project
 *
 * Licensed under the Apache License, Version 2.0 (the "License");
 * you may not use this file except in compliance with the License.
 * You may obtain a copy of the License at
 *
 *      http://www.apache.org/licenses/LICENSE-2.0
 *
 * Unless required by applicable law or agreed to in writing, software
 * distributed under the License is distributed on an "AS IS" BASIS,
 * WITHOUT WARRANTIES OR CONDITIONS OF ANY KIND, either express or implied.
 * See the License for the specific language governing permissions and
 * limitations under the License.
 */

#pragma once

#include <stdint.h>

#include <memory>
#include <string>

#include <android-base/unique_fd.h>

#include "otautil/rangeset.h"

// This is the base class to read data from source and provide the data to FUSE.
class FuseDataProvider {
 public:
  FuseDataProvider(uint64_t file_size, uint32_t block_size)
      : file_size_(file_size), fuse_block_size_(block_size) {}

  virtual ~FuseDataProvider() = default;

  uint64_t file_size() const {
    return file_size_;
  }
  uint32_t fuse_block_size() const {
    return fuse_block_size_;
  }

  // Reads |fetch_size| bytes data starting from |start_block|. Puts the result in |buffer|.
  virtual bool ReadBlockAlignedData(uint8_t* buffer, uint32_t fetch_size,
                                    uint32_t start_block) const = 0;

  virtual bool Valid() const = 0;

  virtual void Close() {}

 protected:
  FuseDataProvider() = default;

  // Size in bytes of the file to read.
  uint64_t file_size_ = 0;
  // Block size passed to the fuse, this is different from the block size of the block device.
  uint32_t fuse_block_size_ = 0;
};

// This class reads data from a file.
class FuseFileDataProvider : public FuseDataProvider {
 public:
  FuseFileDataProvider(const std::string& path, uint32_t block_size);

  static std::unique_ptr<FuseDataProvider> CreateFromFile(const std::string& path,
                                                          uint32_t block_size);

  bool ReadBlockAlignedData(uint8_t* buffer, uint32_t fetch_size,
                            uint32_t start_block) const override;

  bool Valid() const override {
    return fd_ != -1;
  }

  void Close() override;

 private:
  // The underlying source to read data from.
  android::base::unique_fd fd_;
};

// This class parses a block map and reads data from the underlying block device.
class FuseBlockDataProvider : public FuseDataProvider {
 public:
  // Constructs the fuse provider from the block map.
<<<<<<< HEAD
  static std::unique_ptr<FuseBlockDataProvider> CreateFromBlockMap(
      const std::string& block_map_path, uint32_t fuse_block_size);
=======
  static std::unique_ptr<FuseDataProvider> CreateFromBlockMap(const std::string& block_map_path,
                                                              uint32_t fuse_block_size);
>>>>>>> 83815ec5

  RangeSet ranges() const {
    return ranges_;
  }
<<<<<<< HEAD
  bool ReadBlockAlignedData(uint8_t* buffer, uint32_t fetch_size,
                            uint32_t start_block) const override;
=======

  bool ReadBlockAlignedData(uint8_t* buffer, uint32_t fetch_size,
                            uint32_t start_block) const override;

  bool Valid() const override {
    return fd_ != -1;
  }

>>>>>>> 83815ec5
  void Close() override;

 private:
  FuseBlockDataProvider(uint64_t file_size, uint32_t fuse_block_size, android::base::unique_fd&& fd,
                        uint32_t source_block_size, RangeSet ranges);
  // The underlying block device to read data from.
  android::base::unique_fd fd_;
  // The block size of the source block device.
  uint32_t source_block_size_;
  // The block ranges from the source block device that consist of the file
  RangeSet ranges_;
};<|MERGE_RESOLUTION|>--- conflicted
+++ resolved
@@ -83,21 +83,12 @@
 class FuseBlockDataProvider : public FuseDataProvider {
  public:
   // Constructs the fuse provider from the block map.
-<<<<<<< HEAD
-  static std::unique_ptr<FuseBlockDataProvider> CreateFromBlockMap(
-      const std::string& block_map_path, uint32_t fuse_block_size);
-=======
   static std::unique_ptr<FuseDataProvider> CreateFromBlockMap(const std::string& block_map_path,
                                                               uint32_t fuse_block_size);
->>>>>>> 83815ec5
 
   RangeSet ranges() const {
     return ranges_;
   }
-<<<<<<< HEAD
-  bool ReadBlockAlignedData(uint8_t* buffer, uint32_t fetch_size,
-                            uint32_t start_block) const override;
-=======
 
   bool ReadBlockAlignedData(uint8_t* buffer, uint32_t fetch_size,
                             uint32_t start_block) const override;
@@ -106,7 +97,6 @@
     return fd_ != -1;
   }
 
->>>>>>> 83815ec5
   void Close() override;
 
  private:
